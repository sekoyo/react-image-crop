--- conflicted
+++ resolved
@@ -25,12 +25,8 @@
   "license": "ISC",
   "devDependencies": {
     "babel-cli": "^6.11.4",
-<<<<<<< HEAD
     "babel-core": "^6.13.2",
-=======
-    "babel-core": "^6.11.4",
     "babel-eslint": "^6.1.2",
->>>>>>> a78a1638
     "babel-loader": "^6.2.4",
     "babel-plugin-add-module-exports": "^0.2.1",
     "babel-plugin-transform-class-properties": "^6.11.5",
@@ -40,11 +36,8 @@
     "cross-env": "^2.0.0",
     "eslint": "^3.3.0",
     "eslint-config-airbnb": "^10.0.1",
-<<<<<<< HEAD
-=======
     "eslint-plugin-import": "^1.13.0",
     "eslint-plugin-jsx-a11y": "^2.1.0",
->>>>>>> a78a1638
     "eslint-plugin-react": "^6.0.0",
     "node-sass": "^3.8.0",
     "react": "^15.3.0",
