{
  "name": "react-image-crop",
<<<<<<< HEAD
  "version": "9.1.1",
=======
  "version": "10.0.0-beta.0",
>>>>>>> a19404ec
  "description": "A responsive image cropping tool for React",
  "repository": "https://github.com/DominicTobias/react-image-crop",
  "main": "dist/ReactCrop.min.js",
  "types": "dist/index.d.ts",
  "style": "dist/ReactCrop.css",
  "files": [
    "dist",
    "src"
  ],
  "browserslist": "last 3 versions, not IE > 0",
  "scripts": {
    "start": "webpack --watch --config test/webpack.config.js",
    "build": "webpack",
    "prepare": "npm run build",
    "test": "echo \"Error: no test specified\" && exit 1"
  },
  "author": "Dominic Tobias (https://github.com/DominicTobias/)",
  "keywords": [
    "react",
    "reactjs",
    "image",
    "crop",
    "react-component"
  ],
  "license": "ISC",
  "devDependencies": {
    "@types/react": "^17.0.39",
    "@types/react-dom": "^17.0.11",
    "babel-eslint": "^10.1.0",
    "css-loader": "^6.6.0",
    "eslint": "^8.10.0",
    "eslint-plugin-import": "^2.25.4",
    "eslint-plugin-jsx-a11y": "^6.5.1",
    "eslint-plugin-react": "^7.29.2",
    "mini-css-extract-plugin": "^2.5.3",
    "react": "^17.0.2",
    "react-dom": "^17.0.2",
    "sass": "^1.49.9",
    "sass-loader": "^12.6.0",
    "style-loader": "^3.3.1",
    "ts-loader": "^9.2.6",
    "typescript": "^4.5.5",
    "webpack": "^5.69.1",
    "webpack-cli": "^4.9.2"
  },
  "peerDependencies": {
    "react": ">=16.13.1"
  },
  "dependencies": {
    "clsx": "^1.1.1"
  }
}<|MERGE_RESOLUTION|>--- conflicted
+++ resolved
@@ -1,10 +1,6 @@
 {
   "name": "react-image-crop",
-<<<<<<< HEAD
-  "version": "9.1.1",
-=======
   "version": "10.0.0-beta.0",
->>>>>>> a19404ec
   "description": "A responsive image cropping tool for React",
   "repository": "https://github.com/DominicTobias/react-image-crop",
   "main": "dist/ReactCrop.min.js",
