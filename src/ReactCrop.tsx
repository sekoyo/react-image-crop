--- conflicted
+++ resolved
@@ -650,11 +650,7 @@
         aria-label={ariaLabels.cropArea}
         tabIndex={0}
         onKeyDown={this.onComponentKeyDown}
-<<<<<<< HEAD
-        onKeyUp={this.onComponentKeyUp}
         role="group"
-=======
->>>>>>> 0bebe4d2
       >
         {!disabled && !locked && (
           <div className="ReactCrop__drag-elements" onFocus={this.onDragFocus}>
