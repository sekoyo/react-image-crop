import React, { PureComponent, createRef } from 'react'
import clsx from 'clsx'

import { Ords, Crop } from './types'
import {
  defaultCrop,
  clamp,
  isCropValid,
  areCropsEqual,
  makeAspectCrop,
  convertToPercentCrop,
  convertToPixelCrop,
  resolveCrop,
  containCrop,
  getMaxCrop,
} from './utils'

import './ReactCrop.scss'

interface EVData {
  clientStartX: number
  clientStartY: number
  cropStartWidth: number
  cropStartHeight: number
  cropStartX: number
  cropStartY: number
  xDiff: number
  yDiff: number
  xInversed: boolean
  yInversed: boolean
  xCrossOver: boolean
  yCrossOver: boolean
  lastYCrossover: boolean
  startXCrossOver: boolean
  startYCrossOver: boolean
  isResize: boolean
  ord: Ords
}

const DOC_MOVE_OPTS = { capture: true, passive: false }

export interface ReactCropProps {
  /** An object of labels to override the built-in English ones */
  ariaLabels?: {
    cropArea?: string
    nwDragHandle?: string
    nDragHandle?: string
    neDragHandle?: string
    eDragHandle?: string
    seDragHandle?: string
    sDragHandle?: string
    swDragHandle?: string
    wDragHandle?: string
  }
  /** A string of classes to add to the main `ReactCrop` element. */
  className?: string
  /** A React Node that will be inserted into the `ReactCrop` element */
  children?: React.ReactNode
  /** Show the crop area as a circle. If your aspect is not 1 (a square) then the circle will be warped into an oval shape. Defaults to false. */
  circularCrop?: boolean
  /** All crop params are initially optional. See README.md for more info. */
  crop: Partial<Crop>
  /** Allows setting the crossorigin attribute on the image. */
  crossorigin?: React.DetailedHTMLProps<React.ImgHTMLAttributes<HTMLImageElement>, HTMLImageElement>['crossOrigin']
  /** If true then the user cannot resize or draw a new crop. A class of `ReactCrop--disabled` is also added to the container for user styling. */
  disabled?: boolean
  /** If true then the user cannot create or resize a crop, but can still drag the existing crop around. A class of `ReactCrop--locked` is also added to the container for user styling. */
  locked?: boolean
  /** Add an alt attribute to the image element. */
  imageAlt?: string
  /** Inline styles object to be passed to the image element. */
  imageStyle?: React.CSSProperties
  /** If true is passed then selection can't be disabled if the user clicks outside the selection area. */
  keepSelection?: boolean
  /** A minimum crop width, in pixels. */
  minWidth?: number
  /** A minimum crop height, in pixels. */
  minHeight?: number
  /** A maximum crop width, in pixels. */
  maxWidth?: number
  /** A maximum crop height, in pixels. */
  maxHeight?: number
  /** A callback which happens for every change of the crop. You should set the crop to state and pass it back into the library via the `crop` prop. */
  onChange: (crop: Crop, percentageCrop: Crop) => void
  /** A callback which happens after a resize, drag, or nudge. Passes the current crop state object in pixels and percent. */
  onComplete?: (crop: Crop, percentageCrop: Crop) => void
  /** This event is called if the image had an error loading. */
  onImageError?: React.DOMAttributes<HTMLImageElement>['onError']
  /** A callback which happens when the image is loaded. Passes the image DOM element. Return false if you set the crop with setState in there as otherwise the subsequent onChange + onComplete will not have your updated crop. */
  onImageLoaded?: (image: HTMLImageElement) => void | boolean
  /** A callback which happens when a user starts dragging or resizing. It is convenient to manipulate elements outside this component. */
  onDragStart?: (e: PointerEvent) => void
  /** A callback which happens when a user releases the cursor or touch after dragging or resizing. */
  onDragEnd?: (e: PointerEvent) => void
  /** Render a custom HTML element in place of an image. Useful if you want to support videos. */
  renderComponent?: React.ReactNode
  /** Render a custom element in crop selection. */
  renderSelectionAddon?: (state: ReactCropState) => React.ReactNode
  /** Rotates the image, you should pass a value between -180 and 180. Defaults to 0. */
  rotate?: number
  /** Show rule of thirds lines in the cropped area. Defaults to false. */
  ruleOfThirds?: boolean
  /** Scales the image. Defaults to 1 (normal scale). */
  scale?: number
  /** The image source (can be base64 or a blob just like a normal image). */
  src: string
  /** Inline styles object to be passed to the image wrapper element. */
  style?: React.CSSProperties
  /** A non-visual prop to keep pointer coords accurate when a parent element is scaled. Not to be confused with the `scale` prop which scales the image itself. Defaults to 1. */
  zoom?: number
  /** A non-visual prop to keep pointer coords accurate when a parent element is rotated. Not to be confused with the `rotate` prop which rotates the image itself. Defaults to 0, range is from -180 to 180. */
  spin?: number
}

export interface ReactCropState {
  cropIsActive: boolean
  newCropIsBeingDrawn: boolean
}

class ReactCrop extends PureComponent<ReactCropProps, ReactCropState> {
  static xOrds = ['e', 'w']
  static yOrds = ['n', 's']
  static xyOrds = ['nw', 'ne', 'se', 'sw']

  static nudgeStep = 1
  static nudgeStepMedium = 10
  static nudgeStepLarge = 100

  keysDown = new Set<string>()
  docMoveBound = false
  mouseDownOnCrop = false
  dragStarted = false
  evData: EVData = {
    clientStartX: 0,
    clientStartY: 0,
    cropStartWidth: 0,
    cropStartHeight: 0,
    cropStartX: 0,
    cropStartY: 0,
    xDiff: 0,
    yDiff: 0,
    xInversed: false,
    yInversed: false,
    xCrossOver: false,
    yCrossOver: false,
    lastYCrossover: false,
    startXCrossOver: false,
    startYCrossOver: false,
    isResize: true,
    ord: 'nw',
  }

  componentRef = createRef<HTMLDivElement>()
  mediaWrapperRef = createRef<HTMLDivElement>()
  imageRef = createRef<HTMLImageElement>()
  cropSelectRef = createRef<HTMLDivElement>()

  state: ReactCropState = {
    cropIsActive: false,
    newCropIsBeingDrawn: false,
  }

  componentDidMount() {
    if (this.componentRef.current) {
      this.componentRef.current.addEventListener('medialoaded', this.onMediaLoaded)
    }
  }

  componentWillUnmount() {
    if (this.componentRef.current) {
      this.componentRef.current.removeEventListener('medialoaded', this.onMediaLoaded)
    }
  }

  componentDidUpdate(prevProps: ReactCropProps) {
    const { crop, onChange, onComplete } = this.props

    if (
      this.imageRef.current &&
      crop &&
      prevProps.crop !== crop &&
      crop.aspect &&
      ((crop.width && !crop.height) || (!crop.width && crop.height))
    ) {
      const { width, height } = this.imageRef.current
      const newCrop = this.makeNewCrop()
      const completedCrop = makeAspectCrop(newCrop, width, height)

      const pixelCrop = convertToPixelCrop(completedCrop, width, height)
      const percentCrop = convertToPercentCrop(completedCrop, width, height)
      onChange(pixelCrop, percentCrop)

      if (onComplete) {
        onComplete(pixelCrop, percentCrop)
      }
    }
  }

  bindDocMove() {
    if (this.docMoveBound) {
      return
    }

    document.addEventListener('pointermove', this.onDocPointerMove, DOC_MOVE_OPTS)
    document.addEventListener('pointerup', this.onDocPointerDone, DOC_MOVE_OPTS)
    document.addEventListener('pointercancel', this.onDocPointerDone, DOC_MOVE_OPTS)

    this.docMoveBound = true
  }

  unbindDocMove() {
    if (!this.docMoveBound) {
      return
    }

    document.removeEventListener('pointermove', this.onDocPointerMove, DOC_MOVE_OPTS)
    document.removeEventListener('pointerup', this.onDocPointerDone, DOC_MOVE_OPTS)
    document.removeEventListener('pointercancel', this.onDocPointerDone, DOC_MOVE_OPTS)

    this.docMoveBound = false
  }

  onCropPointerDown = (e: React.PointerEvent<HTMLDivElement>) => {
    const { crop, disabled } = this.props
    const { width, height } = this.mediaDimensions
    const pixelCrop = convertToPixelCrop(crop, width, height)

    if (disabled) {
      return
    }

    if (e.cancelable) e.preventDefault() // Stop drag selection.

    // Bind to doc to follow movements outside of element.
    this.bindDocMove()

    // Focus for detecting keypress.
    ;(this.componentRef.current as HTMLDivElement).focus({ preventScroll: true }) // All other browsers

    const { ord } = (e.target as HTMLElement).dataset
    const xInversed = ord === 'nw' || ord === 'w' || ord === 'sw'
    const yInversed = ord === 'nw' || ord === 'n' || ord === 'ne'

    this.evData = {
      clientStartX: e.clientX,
      clientStartY: e.clientY,
      cropStartWidth: pixelCrop.width,
      cropStartHeight: pixelCrop.height,
      cropStartX: xInversed ? pixelCrop.x + pixelCrop.width : pixelCrop.x,
      cropStartY: yInversed ? pixelCrop.y + pixelCrop.height : pixelCrop.y,
      xDiff: 0,
      yDiff: 0,
      xInversed,
      yInversed,
      xCrossOver: xInversed,
      yCrossOver: yInversed,
      lastYCrossover: yInversed,
      startXCrossOver: xInversed,
      startYCrossOver: yInversed,
      isResize: Boolean(ord),
      ord: (ord || 'ne') as Ords,
    }

    this.mouseDownOnCrop = true
    this.setState({ cropIsActive: true })
  }

  onComponentPointerDown = (e: React.PointerEvent<HTMLDivElement>) => {
    const { crop, disabled, locked, keepSelection, onChange, zoom = 1, spin = 0 } = this.props

    const componentEl = (this.mediaWrapperRef.current as HTMLDivElement).firstChild

    if (e.target !== componentEl || !componentEl.contains(e.target as Node)) {
      return
    }

    if (disabled || locked || (keepSelection && isCropValid(crop))) {
      return
    }

    if (e.cancelable) e.preventDefault() // Stop drag selection.

    // Bind to doc to follow movements outside of element.
    this.bindDocMove()

    // Focus for detecting keypress.
    ;(this.componentRef.current as HTMLDivElement).focus({ preventScroll: true }) // All other browsers

    const rect = (this.mediaWrapperRef.current as HTMLDivElement).getBoundingClientRect()
    let x = 0
    let y = 0
    let scaledX = (e.clientX - rect.left) / zoom
    let scaledY = (e.clientY - rect.top) / zoom
    let degrees = spin
    let radians = Math.abs((degrees * Math.PI) / 180.0)
    if ((degrees > -45 && degrees <= 45) || (Math.abs(degrees) > 135 && Math.abs(degrees) <= 180)) {
      // Top and Bottom
      x = scaledX * Math.cos(radians)
      y = scaledY * Math.cos(radians)
    } else if (degrees > 45 && degrees <= 135) {
      // Left
      x = scaledY * Math.sin(radians)
      y = scaledX * Math.sin(radians) * -1
    } else if (degrees > -135 && degrees <= -45) {
      // Right
      x = scaledY * Math.sin(radians) * -1
      y = scaledX * Math.sin(radians)
    }

    const nextCrop: Crop = {
      unit: 'px',
      aspect: crop ? crop.aspect : undefined,
      x,
      y,
      width: 0,
      height: 0,
    }

    const { width, height } = this.mediaDimensions

    this.evData = {
      clientStartX: e.clientX,
      clientStartY: e.clientY,
      cropStartWidth: nextCrop.width,
      cropStartHeight: nextCrop.height,
      cropStartX: nextCrop.x,
      cropStartY: nextCrop.y,
      xDiff: 0,
      yDiff: 0,
      xInversed: false,
      yInversed: false,
      xCrossOver: false,
      yCrossOver: false,
      lastYCrossover: false,
      startXCrossOver: false,
      startYCrossOver: false,
      isResize: true,
      ord: 'nw',
    }

    this.mouseDownOnCrop = true

    onChange(convertToPixelCrop(nextCrop, width, height), convertToPercentCrop(nextCrop, width, height))

    this.setState({ cropIsActive: true, newCropIsBeingDrawn: true })
  }

  onDocPointerMove = (e: PointerEvent) => {
    const { crop, disabled, onChange, onDragStart, zoom = 1, spin = 0 } = this.props

    if (disabled) {
      return
    }

    if (!this.mouseDownOnCrop) {
      return
    }

    if (e.cancelable) e.preventDefault() // Stop drag selection.

    if (!this.dragStarted) {
      this.dragStarted = true
      if (onDragStart) {
        onDragStart(e)
      }
    }

    const { evData } = this

    let scaledX = (e.clientX - evData.clientStartX) / zoom
    let scaledY = (e.clientY - evData.clientStartY) / zoom
    let degrees = spin
    let radians = Math.abs((degrees * Math.PI) / 180.0)
    if ((degrees > -45 && degrees <= 45) || (Math.abs(degrees) > 135 && Math.abs(degrees) <= 180)) {
      // Top and Bottom
      evData.xDiff = scaledX * Math.cos(radians)
      evData.yDiff = scaledY * Math.cos(radians)
    } else if (degrees > 45 && degrees <= 135) {
      // Left
      evData.xDiff = scaledY * Math.sin(radians)
      evData.yDiff = scaledX * Math.sin(radians) * -1
    } else if (degrees > -135 && degrees <= -45) {
      // Right
      evData.xDiff = scaledY * Math.sin(radians) * -1
      evData.yDiff = scaledX * Math.sin(radians)
    }

    let nextCrop

    if (evData.isResize) {
      nextCrop = this.resizeCrop()
    } else {
      nextCrop = this.dragCrop()
    }

    if (nextCrop !== crop) {
      const { width, height } = this.mediaDimensions
      onChange(convertToPixelCrop(nextCrop, width, height), convertToPercentCrop(nextCrop, width, height))
    }
  }

  onComponentKeyDown = (e: React.KeyboardEvent<HTMLDivElement>) => {
    const { crop, disabled, onChange, onComplete } = this.props

    if (disabled) {
      return
    }

    this.keysDown.add(e.key)
    let nudged = false

    if (!isCropValid(crop)) {
      return
    }

    const nextCrop = this.makeNewCrop()
    const ctrlCmdPressed = navigator.platform.match('Mac') ? e.metaKey : e.ctrlKey
    const nudgeStep = ctrlCmdPressed
      ? ReactCrop.nudgeStepLarge
      : e.shiftKey
      ? ReactCrop.nudgeStepMedium
      : ReactCrop.nudgeStep

    if (this.keysDown.has('ArrowLeft')) {
      nextCrop.x -= nudgeStep
      nudged = true
    }

    if (this.keysDown.has('ArrowRight')) {
      nextCrop.x += nudgeStep
      nudged = true
    }

    if (this.keysDown.has('ArrowUp')) {
      nextCrop.y -= nudgeStep
      nudged = true
    }

    if (this.keysDown.has('ArrowDown')) {
      nextCrop.y += nudgeStep
      nudged = true
    }

    if (nudged) {
      if (e.cancelable) e.preventDefault() // Stop drag selection.
      const { width, height } = this.mediaDimensions

      nextCrop.x = clamp(nextCrop.x, 0, width - nextCrop.width)
      nextCrop.y = clamp(nextCrop.y, 0, height - nextCrop.height)

      const pixelCrop = convertToPixelCrop(nextCrop, width, height)
      const percentCrop = convertToPercentCrop(nextCrop, width, height)

      onChange(pixelCrop, percentCrop)
      if (onComplete) {
        onComplete(pixelCrop, percentCrop)
      }
    }
  }

  onHandlerKeyDown = (
    e: React.KeyboardEvent<HTMLDivElement>,
<<<<<<< HEAD
    handle: 'nw' | 'n' | 'ne' | 'e' | 'se' | 's' | 'sw' | 'w'
  ) => {
    const { crop, disabled, minWidth = 0, maxWidth = 0, onChange, onComplete } = this.props
    const { width, height } = this.mediaDimensions
    if (!this.imageRef.current) return // TODO: Hmm....need to see why TS is complaining
    const { width: imageWidth, height: imageHeight } = this.imageRef.current

    // Keep the event from bubbling up to the container
    if (e.key === 'ArrowUp' || e.key === 'ArrowDown' || e.key === 'ArrowLeft' || e.key === 'ArrowRight') {
      e.stopPropagation()
      e.preventDefault()
    } else {
      return
    }

    // Cardinal directions only support 2 arrow keys each
    if (
      ((e.key === 'ArrowUp' || e.key === 'ArrowDown') && (handle === 'e' || handle === 'w')) ||
      ((e.key === 'ArrowLeft' || e.key === 'ArrowRight') && (handle === 's' || handle === 'n'))
    ) {
      return
    }

    if (disabled) {
      return
    }

    let changed = false

    if (!isCropValid(crop)) {
      return
    }

    const nextCrop = this.makeNewCrop()
=======
    ord: 'nw' | 'n' | 'ne' | 'e' | 'se' | 's' | 'sw' | 'w'
  ) => {
    const { crop, disabled, onChange, onComplete } = this.props
    const { width: mediaWidth, height: mediaHeight } = this.mediaDimensions

    if (disabled) {
      return
    }

    if (!isCropValid(crop)) {
      return
    }

    // Keep the event from bubbling up to the container
    if (e.key === 'ArrowUp' || e.key === 'ArrowDown' || e.key === 'ArrowLeft' || e.key === 'ArrowRight') {
      e.stopPropagation()
      e.preventDefault()
    } else {
      return
    }

    const nextCrop = convertToPixelCrop(crop, mediaWidth, mediaHeight)
    const maxCrop = getMaxCrop(nextCrop, ord, mediaWidth, mediaHeight)
>>>>>>> 64a91db2
    const ctrlCmdPressed = navigator.platform.match('Mac') ? e.metaKey : e.ctrlKey
    const offset = ctrlCmdPressed
      ? ReactCrop.nudgeStepLarge
      : e.shiftKey
      ? ReactCrop.nudgeStepMedium
      : ReactCrop.nudgeStep
<<<<<<< HEAD
    let newWidth
    let newHeight

    if (e.key === 'ArrowLeft' && (handle === 'nw' || handle === 'w' || handle === 'sw')) {
      changed = true

      // If there is nowhere to move to the left, don't change the crop
      if (nextCrop.x <= 0) return

      // left means larger width when on a west handler
      newWidth = nextCrop.width + offset
      nextCrop.x -= offset

      // Height stays the same unless using aspect
      if (crop.aspect) {
        newHeight = newWidth / crop.aspect
      } else {
        newHeight = nextCrop.height
      }
    } else if (e.key === 'ArrowLeft' && (handle === 'ne' || handle === 'e' || handle === 'se')) {
      changed = true

      // left means smaller width when on an east handler
      newWidth = nextCrop.width - offset

      // Height stays the same unless using aspect
      if (crop.aspect) {
        newHeight = newWidth / crop.aspect
      } else {
        newHeight = nextCrop.height
      }
    } else if (e.key === 'ArrowRight' && (handle === 'nw' || handle === 'w' || handle === 'sw')) {
      changed = true

      // If there is nowhere to move to the right, don't change the crop
      if (nextCrop.x >= imageWidth) return

      // right means smaller width when on a west handler
      newWidth = nextCrop.width - offset
      nextCrop.x += offset

      // Height stays the same unless using aspect
      if (crop.aspect) {
        newHeight = newWidth / crop.aspect
      } else {
        newHeight = nextCrop.height
      }
    } else if (e.key === 'ArrowRight' && (handle === 'ne' || handle === 'e' || handle === 'se')) {
      changed = true

      // right means larger width when on an east handler
      newWidth = nextCrop.width + offset

      // Height stays the same unless using aspect
      if (crop.aspect) {
        newHeight = newWidth / crop.aspect
      } else {
        newHeight = nextCrop.height
      }
    } else if (e.key === 'ArrowDown' && (handle === 'ne' || handle === 'n' || handle === 'nw')) {
      changed = true

      // down means smaller height when on a north handler
      newHeight = nextCrop.height - offset
      nextCrop.y += offset

      // Width stays the same unless using aspect
      if (crop.aspect) {
        newWidth = newHeight * crop.aspect
      } else {
        newWidth = nextCrop.width
      }
    } else if (e.key === 'ArrowDown' && (handle === 'se' || handle === 's' || handle === 'sw')) {
      changed = true

      // down means larger height when on a south handler
      newHeight = nextCrop.height + offset

      // Width stays the same unless using aspect
      if (crop.aspect) {
        newWidth = newHeight * crop.aspect
      } else {
        newWidth = nextCrop.width
      }
    } else if (e.key === 'ArrowUp' && (handle === 'ne' || handle === 'n' || handle === 'nw')) {
      changed = true

      // up means larger height when on a north handler
      newHeight = nextCrop.height + offset
      nextCrop.y -= offset

      // Width stays the same unless using aspect
      if (crop.aspect) {
        newWidth = newHeight * crop.aspect
      } else {
        newWidth = nextCrop.width
      }
    } else if (e.key === 'ArrowUp' && (handle === 'se' || handle === 's' || handle === 'sw')) {
      changed = true

      // up means smaller height when on a south handler
      newHeight = nextCrop.height - offset

      // Width stays the same unless using aspect
      if (crop.aspect) {
        newWidth = newHeight * crop.aspect
      } else {
        newWidth = nextCrop.width
      }
    }

    if (changed) {
      const containedCrop = containCrop(
        this.props.crop,
        {
          unit: nextCrop.unit,
          x: nextCrop.x,
          y: nextCrop.y,
          width: newWidth,
          height: newHeight,
          aspect: nextCrop.aspect,
        },
        width,
        height
      )

      nextCrop.x = containedCrop.x
      nextCrop.y = containedCrop.y
      nextCrop.width = containedCrop.width
      nextCrop.height = containedCrop.height

      if (isCropValid(nextCrop)) {
        const pixelCrop = convertToPixelCrop(nextCrop, width, height)
        const percentCrop = convertToPercentCrop(nextCrop, width, height)
        onChange(pixelCrop, percentCrop)

        if (onComplete) {
          onComplete(pixelCrop, percentCrop)
        }
=======

    let widthChanged = false
    let heightChanged = false

    if (e.key === 'ArrowLeft') {
      if (ord === 'nw' || ord === 'w' || ord === 'sw') {
        // Left side
        widthChanged = true
        nextCrop.x = Math.max(maxCrop.x, nextCrop.x - offset)
        nextCrop.width = Math.min(maxCrop.width, nextCrop.width + offset)
      } else if (ord === 'ne' || ord === 'e' || ord === 'se') {
        // Right side
        widthChanged = true
        nextCrop.width = Math.max(0, nextCrop.width - offset)
      }
    } else if (e.key === 'ArrowRight') {
      if (ord === 'nw' || ord === 'w' || ord === 'sw') {
        // Left side
        widthChanged = true
        nextCrop.x = Math.min(mediaWidth, nextCrop.x + offset)
        nextCrop.width = Math.max(0, nextCrop.width - offset)
      } else if (ord === 'ne' || ord === 'e' || ord === 'se') {
        // Right side
        widthChanged = true
        nextCrop.width = Math.min(maxCrop.width, nextCrop.width + offset)
      }
    }

    if (e.key === 'ArrowUp') {
      if (ord === 'nw' || ord === 'n' || ord === 'ne') {
        // Top side
        heightChanged = true
        nextCrop.y = Math.max(maxCrop.y, Math.max(0, nextCrop.y - offset))
        nextCrop.height = Math.min(maxCrop.height, nextCrop.height + offset)
      } else if (ord === 'sw' || ord === 's' || ord === 'se') {
        // Bottom side
        heightChanged = true
        nextCrop.height = Math.max(0, nextCrop.height - offset)
      }
    } else if (e.key === 'ArrowDown') {
      if (ord === 'nw' || ord === 'n' || ord === 'ne') {
        // Top side
        heightChanged = true
        nextCrop.y = Math.min(mediaHeight, nextCrop.y + offset)
        nextCrop.height = Math.max(0, nextCrop.height - offset)
      } else if (ord === 'sw' || ord === 's' || ord === 'se') {
        // Bottom side
        heightChanged = true
        nextCrop.height = Math.min(maxCrop.height, nextCrop.height + offset)
      }
    }

    if (nextCrop.aspect) {
      if (widthChanged) {
        nextCrop.height = nextCrop.width / nextCrop.aspect
      } else if (heightChanged) {
        const prevWidth = nextCrop.width
        nextCrop.width = nextCrop.height * nextCrop.aspect
        // Need to offset x on subtractive ords to maintain
        // staticness. Why does y not need this?
        if (ord === 'nw' || ord === 'sw') {
          nextCrop.x -= nextCrop.width - prevWidth
        }
      }
    }

    if (!areCropsEqual(crop, nextCrop)) {
      const percentCrop = convertToPercentCrop(nextCrop, mediaWidth, mediaHeight)
      onChange(nextCrop, percentCrop)

      if (onComplete) {
        onComplete(nextCrop, percentCrop)
>>>>>>> 64a91db2
      }
    }
  }

  onComponentKeyUp = (e: React.KeyboardEvent<HTMLDivElement>) => {
    this.keysDown.delete(e.key)
  }

  onDocPointerDone = (e: PointerEvent) => {
    const { crop, disabled, onComplete, onDragEnd } = this.props

    this.unbindDocMove()

    if (disabled) {
      return
    }

    if (this.mouseDownOnCrop) {
      this.mouseDownOnCrop = false
      this.dragStarted = false

      const { width, height } = this.mediaDimensions

      onDragEnd && onDragEnd(e)
      onComplete && onComplete(convertToPixelCrop(crop, width, height), convertToPercentCrop(crop, width, height))

      this.setState({ cropIsActive: false, newCropIsBeingDrawn: false })
    }
  }

  // TODO: Confusing to have this and makeNewCrop.
  // When the image is loaded or when a custom component via `renderComponent` prop fires
  // a custom "medialoaded" event.
  createNewCrop() {
    const { width, height } = this.mediaDimensions
    const crop = this.makeNewCrop()
    const resolvedCrop = resolveCrop(crop, width, height)
    const pixelCrop = convertToPixelCrop(resolvedCrop, width, height)
    const percentCrop = convertToPercentCrop(resolvedCrop, width, height)
    return { pixelCrop, percentCrop }
  }

  // Custom components (using `renderComponent`) should fire a custom event
  // called "medialoaded" when they are loaded.
  onMediaLoaded = () => {
    const { onComplete, onChange } = this.props
    const { pixelCrop, percentCrop } = this.createNewCrop()
    onChange(pixelCrop, percentCrop)
    onComplete && onComplete(pixelCrop, percentCrop)
  }

  onImageLoad = (e: React.SyntheticEvent<HTMLImageElement, Event>) => {
    const { onComplete, onChange, onImageLoaded } = this.props

    // Return false from onImageLoaded if you set the crop with setState in there as otherwise
    // the subsequent onChange + onComplete will not have your updated crop.
    const res = onImageLoaded ? onImageLoaded(e.currentTarget) : true

    if (res !== false) {
      const { pixelCrop, percentCrop } = this.createNewCrop()
      onChange(pixelCrop, percentCrop)
      onComplete && onComplete(pixelCrop, percentCrop)
    }
  }

  get mediaDimensions() {
    const el = this.mediaWrapperRef.current
    if (el) {
      const { width, height } = el.getBoundingClientRect()
      return { width, height }
    }
    return { width: 0, height: 0 }
  }

  getCropStyle() {
    const crop = this.makeNewCrop(this.props.crop ? this.props.crop.unit : 'px')

    return {
      top: `${crop.y}${crop.unit}`,
      left: `${crop.x}${crop.unit}`,
      width: `${crop.width}${crop.unit}`,
      height: `${crop.height}${crop.unit}`,
    }
  }

  getNewSize() {
    const { crop, minWidth = 0, maxWidth, minHeight = 0, maxHeight } = this.props
    const { evData } = this
    const { width, height } = this.mediaDimensions

    // New width.
    let newWidth = evData.cropStartWidth + evData.xDiff

    if (evData.xCrossOver) {
      newWidth = Math.abs(newWidth)
    }

    newWidth = clamp(newWidth, minWidth, maxWidth || width)

    // New height.
    let newHeight

    if (crop.aspect) {
      newHeight = newWidth / crop.aspect
    } else {
      newHeight = evData.cropStartHeight + evData.yDiff
    }

    if (evData.yCrossOver) {
      // Cap if polarity is inversed and the height fills the y space.
      newHeight = Math.min(Math.abs(newHeight), evData.cropStartY)
    }

    newHeight = clamp(newHeight, minHeight, maxHeight || height)

    if (crop.aspect) {
      newWidth = clamp(newHeight * crop.aspect, 0, width)
    }

    return {
      width: newWidth,
      height: newHeight,
    }
  }

  dragCrop() {
    const nextCrop = this.makeNewCrop()
    const { evData } = this
    const { width, height } = this.mediaDimensions

    nextCrop.x = clamp(evData.cropStartX + evData.xDiff, 0, width - nextCrop.width)
    nextCrop.y = clamp(evData.cropStartY + evData.yDiff, 0, height - nextCrop.height)

    return nextCrop
  }

  resizeCrop() {
    const { evData } = this
    const { crop, minWidth = 0, minHeight = 0 } = this.props
    const nextCrop = this.makeNewCrop()
    const { ord } = evData

    // On the inverse change the diff so it's the same and
    // the same algo applies.
    if (evData.xInversed) {
      evData.xDiff -= evData.cropStartWidth * 2
    }
    if (evData.yInversed) {
      evData.yDiff -= evData.cropStartHeight * 2
    }

    // New size.
    const newSize = this.getNewSize()

    // Adjust x/y to give illusion of 'staticness' as width/height is increased
    // when polarity is inversed.
    let newX = evData.cropStartX
    let newY = evData.cropStartY

    if (evData.xCrossOver) {
      newX = nextCrop.x + (nextCrop.width - newSize.width)
    }

    if (evData.yCrossOver) {
      // This has a more favorable behavior for aspect crops crossing over on the
      // diagonal, else it flips over from the bottom corner and looks jumpy.
      if (evData.lastYCrossover === false) {
        newY = nextCrop.y - newSize.height
      } else {
        newY = nextCrop.y + (nextCrop.height - newSize.height)
      }
    }

    const { width, height } = this.mediaDimensions

    const containedCrop = containCrop(
      this.props.crop,
      {
        unit: nextCrop.unit,
        x: newX,
        y: newY,
        width: newSize.width,
        height: newSize.height,
        aspect: nextCrop.aspect,
      },
      width,
      height
    )

    // Apply x/y/width/height changes depending on ordinate (fixed aspect always applies both).
    if (nextCrop.aspect || ReactCrop.xyOrds.indexOf(ord) > -1) {
      nextCrop.x = containedCrop.x
      nextCrop.y = containedCrop.y
      nextCrop.width = containedCrop.width
      nextCrop.height = containedCrop.height
    } else if (ReactCrop.xOrds.indexOf(ord) > -1) {
      nextCrop.x = containedCrop.x
      nextCrop.width = containedCrop.width
    } else if (ReactCrop.yOrds.indexOf(ord) > -1) {
      nextCrop.y = containedCrop.y
      nextCrop.height = containedCrop.height
    }

    evData.lastYCrossover = evData.yCrossOver
    this.crossOverCheck()

    // Improve: This should go to the min box not
    // the last one.
    // Contain crop can result in crops that are too
    // small to meet minimums. Fixes #425.
    if (nextCrop.width < minWidth) {
      return crop
    }
    if (nextCrop.height < minHeight) {
      return crop
    }

    return nextCrop
  }

  getRotatedCursor(handle: string, degrees: number) {
    if ((degrees > -135 && degrees <= -45) || (degrees > 45 && degrees <= 135)) {
      // Left and Right
      switch (handle) {
        case 'nw':
          return { cursor: 'ne-resize' }
        case 'n':
          return { cursor: 'w-resize' }
        case 'ne':
          return { cursor: 'nw-resize' }
        case 'e':
          return { cursor: 's-resize' }
        case 'se':
          return { cursor: 'sw-resize' }
        case 's':
          return { cursor: 'e-resize' }
        case 'sw':
          return { cursor: 'se-resize' }
        case 'w':
          return { cursor: 'n-resize' }
      }
    }
  }

  createCropSelection() {
    const { ariaLabels, disabled, locked, renderSelectionAddon, ruleOfThirds, crop, spin = 0 } = this.props
    const style = this.getCropStyle()

    return (
      <div
        style={style}
        className="ReactCrop__crop-selection"
        onPointerDown={this.onCropPointerDown}
        aria-label={
          this.props.ariaLabels && this.props.ariaLabels.cropArea
            ? this.props.ariaLabels.cropArea
            : 'Use the arrow keys to move the crop selection area'
        }
        tabIndex={0}
        onKeyDown={this.onComponentKeyDown}
        onKeyUp={this.onComponentKeyUp}
      >
        {!disabled && !locked && (
          <div className="ReactCrop__drag-elements">
            <div className="ReactCrop__drag-bar ord-n" data-ord="n" />
            <div className="ReactCrop__drag-bar ord-e" data-ord="e" />
            <div className="ReactCrop__drag-bar ord-s" data-ord="s" />
            <div className="ReactCrop__drag-bar ord-w" data-ord="w" />

            <div
              className="ReactCrop__drag-handle ord-nw"
              data-ord="nw"
              style={this.getRotatedCursor('nw', spin)}
              tabIndex={0}
              aria-label={
<<<<<<< HEAD
                this.props.ariaLabels && this.props.ariaLabels.nwDragHandle
                  ? this.props.ariaLabels.nwDragHandle
                  : 'Use the arrow keys to move the north west drag handle to change the crop selection area'
=======
                ariaLabels?.nwDragHandle ||
                'Use the arrow keys to move the north west drag handle to change the crop selection area'
>>>>>>> 64a91db2
              }
              onKeyDown={(e: React.KeyboardEvent<HTMLDivElement>) => {
                this.onHandlerKeyDown(e, 'nw')
              }}
            />
            <div
              className="ReactCrop__drag-handle ord-n"
              data-ord="n"
              style={this.getRotatedCursor('n', spin)}
              tabIndex={0}
              aria-label={
<<<<<<< HEAD
                this.props.ariaLabels && this.props.ariaLabels.nDragHandle
                  ? this.props.ariaLabels.nDragHandle
                  : 'Use the up and down arrow keys to move the north drag handle to change the crop selection area'
=======
                ariaLabels?.nDragHandle ||
                'Use the up and down arrow keys to move the north drag handle to change the crop selection area'
>>>>>>> 64a91db2
              }
              onKeyDown={(e: React.KeyboardEvent<HTMLDivElement>) => {
                this.onHandlerKeyDown(e, 'n')
              }}
            />
            <div
              className="ReactCrop__drag-handle ord-ne"
              data-ord="ne"
              style={this.getRotatedCursor('ne', spin)}
              tabIndex={0}
              aria-label={
<<<<<<< HEAD
                this.props.ariaLabels && this.props.ariaLabels.neDragHandle
                  ? this.props.ariaLabels.neDragHandle
                  : 'Use the arrow keys to move the north east drag handle to change the crop selection area'
=======
                ariaLabels?.neDragHandle ||
                'Use the arrow keys to move the north east drag handle to change the crop selection area'
>>>>>>> 64a91db2
              }
              onKeyDown={(e: React.KeyboardEvent<HTMLDivElement>) => {
                this.onHandlerKeyDown(e, 'ne')
              }}
            />
            <div
              className="ReactCrop__drag-handle ord-e"
              data-ord="e"
              style={this.getRotatedCursor('e', spin)}
              tabIndex={0}
              aria-label={
<<<<<<< HEAD
                this.props.ariaLabels && this.props.ariaLabels.eDragHandle
                  ? this.props.ariaLabels.eDragHandle
                  : 'Use the up and down arrow keys to move the east drag handle to change the crop selection area'
=======
                ariaLabels?.eDragHandle ||
                'Use the up and down arrow keys to move the east drag handle to change the crop selection area'
>>>>>>> 64a91db2
              }
              onKeyDown={(e: React.KeyboardEvent<HTMLDivElement>) => {
                this.onHandlerKeyDown(e, 'e')
              }}
            />
            <div
              className="ReactCrop__drag-handle ord-se"
              data-ord="se"
              style={this.getRotatedCursor('se', spin)}
              tabIndex={0}
              aria-label={
<<<<<<< HEAD
                this.props.ariaLabels && this.props.ariaLabels.seDragHandle
                  ? this.props.ariaLabels.seDragHandle
                  : 'Use the arrow keys to move the south east drag handle to change the crop selection area'
=======
                ariaLabels?.seDragHandle ||
                'Use the arrow keys to move the south east drag handle to change the crop selection area'
>>>>>>> 64a91db2
              }
              onKeyDown={(e: React.KeyboardEvent<HTMLDivElement>) => {
                this.onHandlerKeyDown(e, 'se')
              }}
            />
            <div
              className="ReactCrop__drag-handle ord-s"
              data-ord="s"
              style={this.getRotatedCursor('s', spin)}
              tabIndex={0}
              aria-label={
<<<<<<< HEAD
                this.props.ariaLabels && this.props.ariaLabels.sDragHandle
                  ? this.props.ariaLabels.sDragHandle
                  : 'Use the up and down arrow keys to move the south drag handle to change the crop selection area'
=======
                ariaLabels?.sDragHandle ||
                'Use the up and down arrow keys to move the south drag handle to change the crop selection area'
>>>>>>> 64a91db2
              }
              onKeyDown={(e: React.KeyboardEvent<HTMLDivElement>) => {
                this.onHandlerKeyDown(e, 's')
              }}
            />
            <div
              className="ReactCrop__drag-handle ord-sw"
              data-ord="sw"
              style={this.getRotatedCursor('sw', spin)}
              tabIndex={0}
              aria-label={
<<<<<<< HEAD
                this.props.ariaLabels && this.props.ariaLabels.swDragHandle
                  ? this.props.ariaLabels.swDragHandle
                  : 'Use the arrow keys to move the south west drag handle to change the crop selection area'
=======
                ariaLabels?.swDragHandle ||
                'Use the arrow keys to move the south west drag handle to change the crop selection area'
>>>>>>> 64a91db2
              }
              onKeyDown={(e: React.KeyboardEvent<HTMLDivElement>) => {
                this.onHandlerKeyDown(e, 'sw')
              }}
            />
            <div
              className="ReactCrop__drag-handle ord-w"
              data-ord="w"
              style={this.getRotatedCursor('w', spin)}
              tabIndex={0}
              aria-label={
<<<<<<< HEAD
                this.props.ariaLabels && this.props.ariaLabels.wDragHandle
                  ? this.props.ariaLabels.wDragHandle
                  : 'Use the up and down arrow keys to move the west drag handle to change the crop selection area'
=======
                ariaLabels?.wDragHandle ||
                'Use the up and down arrow keys to move the west drag handle to change the crop selection area'
>>>>>>> 64a91db2
              }
              onKeyDown={(e: React.KeyboardEvent<HTMLDivElement>) => {
                this.onHandlerKeyDown(e, 'w')
              }}
            />
          </div>
        )}
        {renderSelectionAddon && isCropValid(crop) && (
          <div className="ReactCrop__selection-addon" onMouseDown={e => e.stopPropagation()}>
            {renderSelectionAddon(this.state)}
          </div>
        )}
        {ruleOfThirds && (
          <>
            <div className="ReactCrop__rule-of-thirds-hz" />
            <div className="ReactCrop__rule-of-thirds-vt" />
          </>
        )}
      </div>
    )
  }

  makeNewCrop(unit = 'px') {
    const crop = { ...defaultCrop, ...(this.props.crop || {}) }
    const { width, height } = this.mediaDimensions

    return unit === 'px' ? convertToPixelCrop(crop, width, height) : convertToPercentCrop(crop, width, height)
  }

  crossOverCheck() {
    const { evData } = this
    const { minWidth, minHeight } = this.props

    if (
      !minWidth &&
      ((!evData.xCrossOver && -Math.abs(evData.cropStartWidth) - evData.xDiff >= 0) ||
        (evData.xCrossOver && -Math.abs(evData.cropStartWidth) - evData.xDiff <= 0))
    ) {
      evData.xCrossOver = !evData.xCrossOver
    }

    if (
      !minHeight &&
      ((!evData.yCrossOver && -Math.abs(evData.cropStartHeight) - evData.yDiff >= 0) ||
        (evData.yCrossOver && -Math.abs(evData.cropStartHeight) - evData.yDiff <= 0))
    ) {
      evData.yCrossOver = !evData.yCrossOver
    }
  }

  render() {
    const {
      children,
      circularCrop,
      className,
      crossorigin,
      crop,
      disabled,
      imageStyle,
      locked,
      imageAlt,
      onImageError,
      renderComponent,
      scale = 1,
      src,
      style,
      rotate = 0,
      ruleOfThirds,
    } = this.props

    const { cropIsActive, newCropIsBeingDrawn } = this.state
    const cropSelection = isCropValid(crop) && this.componentRef ? this.createCropSelection() : null

    const componentClasses = clsx('ReactCrop', className, {
      'ReactCrop--active': cropIsActive,
      'ReactCrop--disabled': disabled,
      'ReactCrop--locked': locked,
      'ReactCrop--new-crop': newCropIsBeingDrawn,
      'ReactCrop--fixed-aspect': crop && crop.aspect,
      'ReactCrop--circular-crop': crop && circularCrop,
      'ReactCrop--rule-of-thirds': crop && ruleOfThirds,
      'ReactCrop--invisible-crop': !this.dragStarted && crop && !crop.width && !crop.height,
    })

    return (
      <div
        ref={this.componentRef}
        className={componentClasses}
        style={style}
        onPointerDown={this.onComponentPointerDown}
      >
        <div ref={this.mediaWrapperRef} style={{ transform: `scale(${scale}) rotate(${rotate}deg)` }}>
          {renderComponent || (
            <img
              ref={this.imageRef}
              crossOrigin={crossorigin}
              className="ReactCrop__image"
              style={imageStyle}
              src={src}
              onLoad={this.onImageLoad}
              onError={onImageError}
              alt={imageAlt}
            />
          )}
        </div>
        {children}
        {cropSelection}
      </div>
    )
  }
}

export { ReactCrop as default, ReactCrop as Component }<|MERGE_RESOLUTION|>--- conflicted
+++ resolved
@@ -460,13 +460,18 @@
 
   onHandlerKeyDown = (
     e: React.KeyboardEvent<HTMLDivElement>,
-<<<<<<< HEAD
-    handle: 'nw' | 'n' | 'ne' | 'e' | 'se' | 's' | 'sw' | 'w'
+    ord: 'nw' | 'n' | 'ne' | 'e' | 'se' | 's' | 'sw' | 'w'
   ) => {
-    const { crop, disabled, minWidth = 0, maxWidth = 0, onChange, onComplete } = this.props
-    const { width, height } = this.mediaDimensions
-    if (!this.imageRef.current) return // TODO: Hmm....need to see why TS is complaining
-    const { width: imageWidth, height: imageHeight } = this.imageRef.current
+    const { crop, disabled, onChange, onComplete } = this.props
+    const { width: mediaWidth, height: mediaHeight } = this.mediaDimensions
+
+    if (disabled) {
+      return
+    }
+
+    if (!isCropValid(crop)) {
+      return
+    }
 
     // Keep the event from bubbling up to the container
     if (e.key === 'ArrowUp' || e.key === 'ArrowDown' || e.key === 'ArrowLeft' || e.key === 'ArrowRight') {
@@ -476,197 +481,14 @@
       return
     }
 
-    // Cardinal directions only support 2 arrow keys each
-    if (
-      ((e.key === 'ArrowUp' || e.key === 'ArrowDown') && (handle === 'e' || handle === 'w')) ||
-      ((e.key === 'ArrowLeft' || e.key === 'ArrowRight') && (handle === 's' || handle === 'n'))
-    ) {
-      return
-    }
-
-    if (disabled) {
-      return
-    }
-
-    let changed = false
-
-    if (!isCropValid(crop)) {
-      return
-    }
-
-    const nextCrop = this.makeNewCrop()
-=======
-    ord: 'nw' | 'n' | 'ne' | 'e' | 'se' | 's' | 'sw' | 'w'
-  ) => {
-    const { crop, disabled, onChange, onComplete } = this.props
-    const { width: mediaWidth, height: mediaHeight } = this.mediaDimensions
-
-    if (disabled) {
-      return
-    }
-
-    if (!isCropValid(crop)) {
-      return
-    }
-
-    // Keep the event from bubbling up to the container
-    if (e.key === 'ArrowUp' || e.key === 'ArrowDown' || e.key === 'ArrowLeft' || e.key === 'ArrowRight') {
-      e.stopPropagation()
-      e.preventDefault()
-    } else {
-      return
-    }
-
     const nextCrop = convertToPixelCrop(crop, mediaWidth, mediaHeight)
     const maxCrop = getMaxCrop(nextCrop, ord, mediaWidth, mediaHeight)
->>>>>>> 64a91db2
     const ctrlCmdPressed = navigator.platform.match('Mac') ? e.metaKey : e.ctrlKey
     const offset = ctrlCmdPressed
       ? ReactCrop.nudgeStepLarge
       : e.shiftKey
       ? ReactCrop.nudgeStepMedium
       : ReactCrop.nudgeStep
-<<<<<<< HEAD
-    let newWidth
-    let newHeight
-
-    if (e.key === 'ArrowLeft' && (handle === 'nw' || handle === 'w' || handle === 'sw')) {
-      changed = true
-
-      // If there is nowhere to move to the left, don't change the crop
-      if (nextCrop.x <= 0) return
-
-      // left means larger width when on a west handler
-      newWidth = nextCrop.width + offset
-      nextCrop.x -= offset
-
-      // Height stays the same unless using aspect
-      if (crop.aspect) {
-        newHeight = newWidth / crop.aspect
-      } else {
-        newHeight = nextCrop.height
-      }
-    } else if (e.key === 'ArrowLeft' && (handle === 'ne' || handle === 'e' || handle === 'se')) {
-      changed = true
-
-      // left means smaller width when on an east handler
-      newWidth = nextCrop.width - offset
-
-      // Height stays the same unless using aspect
-      if (crop.aspect) {
-        newHeight = newWidth / crop.aspect
-      } else {
-        newHeight = nextCrop.height
-      }
-    } else if (e.key === 'ArrowRight' && (handle === 'nw' || handle === 'w' || handle === 'sw')) {
-      changed = true
-
-      // If there is nowhere to move to the right, don't change the crop
-      if (nextCrop.x >= imageWidth) return
-
-      // right means smaller width when on a west handler
-      newWidth = nextCrop.width - offset
-      nextCrop.x += offset
-
-      // Height stays the same unless using aspect
-      if (crop.aspect) {
-        newHeight = newWidth / crop.aspect
-      } else {
-        newHeight = nextCrop.height
-      }
-    } else if (e.key === 'ArrowRight' && (handle === 'ne' || handle === 'e' || handle === 'se')) {
-      changed = true
-
-      // right means larger width when on an east handler
-      newWidth = nextCrop.width + offset
-
-      // Height stays the same unless using aspect
-      if (crop.aspect) {
-        newHeight = newWidth / crop.aspect
-      } else {
-        newHeight = nextCrop.height
-      }
-    } else if (e.key === 'ArrowDown' && (handle === 'ne' || handle === 'n' || handle === 'nw')) {
-      changed = true
-
-      // down means smaller height when on a north handler
-      newHeight = nextCrop.height - offset
-      nextCrop.y += offset
-
-      // Width stays the same unless using aspect
-      if (crop.aspect) {
-        newWidth = newHeight * crop.aspect
-      } else {
-        newWidth = nextCrop.width
-      }
-    } else if (e.key === 'ArrowDown' && (handle === 'se' || handle === 's' || handle === 'sw')) {
-      changed = true
-
-      // down means larger height when on a south handler
-      newHeight = nextCrop.height + offset
-
-      // Width stays the same unless using aspect
-      if (crop.aspect) {
-        newWidth = newHeight * crop.aspect
-      } else {
-        newWidth = nextCrop.width
-      }
-    } else if (e.key === 'ArrowUp' && (handle === 'ne' || handle === 'n' || handle === 'nw')) {
-      changed = true
-
-      // up means larger height when on a north handler
-      newHeight = nextCrop.height + offset
-      nextCrop.y -= offset
-
-      // Width stays the same unless using aspect
-      if (crop.aspect) {
-        newWidth = newHeight * crop.aspect
-      } else {
-        newWidth = nextCrop.width
-      }
-    } else if (e.key === 'ArrowUp' && (handle === 'se' || handle === 's' || handle === 'sw')) {
-      changed = true
-
-      // up means smaller height when on a south handler
-      newHeight = nextCrop.height - offset
-
-      // Width stays the same unless using aspect
-      if (crop.aspect) {
-        newWidth = newHeight * crop.aspect
-      } else {
-        newWidth = nextCrop.width
-      }
-    }
-
-    if (changed) {
-      const containedCrop = containCrop(
-        this.props.crop,
-        {
-          unit: nextCrop.unit,
-          x: nextCrop.x,
-          y: nextCrop.y,
-          width: newWidth,
-          height: newHeight,
-          aspect: nextCrop.aspect,
-        },
-        width,
-        height
-      )
-
-      nextCrop.x = containedCrop.x
-      nextCrop.y = containedCrop.y
-      nextCrop.width = containedCrop.width
-      nextCrop.height = containedCrop.height
-
-      if (isCropValid(nextCrop)) {
-        const pixelCrop = convertToPixelCrop(nextCrop, width, height)
-        const percentCrop = convertToPercentCrop(nextCrop, width, height)
-        onChange(pixelCrop, percentCrop)
-
-        if (onComplete) {
-          onComplete(pixelCrop, percentCrop)
-        }
-=======
 
     let widthChanged = false
     let heightChanged = false
@@ -739,7 +561,6 @@
 
       if (onComplete) {
         onComplete(nextCrop, percentCrop)
->>>>>>> 64a91db2
       }
     }
   }
@@ -1015,14 +836,8 @@
               style={this.getRotatedCursor('nw', spin)}
               tabIndex={0}
               aria-label={
-<<<<<<< HEAD
-                this.props.ariaLabels && this.props.ariaLabels.nwDragHandle
-                  ? this.props.ariaLabels.nwDragHandle
-                  : 'Use the arrow keys to move the north west drag handle to change the crop selection area'
-=======
                 ariaLabels?.nwDragHandle ||
                 'Use the arrow keys to move the north west drag handle to change the crop selection area'
->>>>>>> 64a91db2
               }
               onKeyDown={(e: React.KeyboardEvent<HTMLDivElement>) => {
                 this.onHandlerKeyDown(e, 'nw')
@@ -1034,14 +849,8 @@
               style={this.getRotatedCursor('n', spin)}
               tabIndex={0}
               aria-label={
-<<<<<<< HEAD
-                this.props.ariaLabels && this.props.ariaLabels.nDragHandle
-                  ? this.props.ariaLabels.nDragHandle
-                  : 'Use the up and down arrow keys to move the north drag handle to change the crop selection area'
-=======
                 ariaLabels?.nDragHandle ||
                 'Use the up and down arrow keys to move the north drag handle to change the crop selection area'
->>>>>>> 64a91db2
               }
               onKeyDown={(e: React.KeyboardEvent<HTMLDivElement>) => {
                 this.onHandlerKeyDown(e, 'n')
@@ -1053,14 +862,8 @@
               style={this.getRotatedCursor('ne', spin)}
               tabIndex={0}
               aria-label={
-<<<<<<< HEAD
-                this.props.ariaLabels && this.props.ariaLabels.neDragHandle
-                  ? this.props.ariaLabels.neDragHandle
-                  : 'Use the arrow keys to move the north east drag handle to change the crop selection area'
-=======
                 ariaLabels?.neDragHandle ||
                 'Use the arrow keys to move the north east drag handle to change the crop selection area'
->>>>>>> 64a91db2
               }
               onKeyDown={(e: React.KeyboardEvent<HTMLDivElement>) => {
                 this.onHandlerKeyDown(e, 'ne')
@@ -1072,14 +875,8 @@
               style={this.getRotatedCursor('e', spin)}
               tabIndex={0}
               aria-label={
-<<<<<<< HEAD
-                this.props.ariaLabels && this.props.ariaLabels.eDragHandle
-                  ? this.props.ariaLabels.eDragHandle
-                  : 'Use the up and down arrow keys to move the east drag handle to change the crop selection area'
-=======
                 ariaLabels?.eDragHandle ||
                 'Use the up and down arrow keys to move the east drag handle to change the crop selection area'
->>>>>>> 64a91db2
               }
               onKeyDown={(e: React.KeyboardEvent<HTMLDivElement>) => {
                 this.onHandlerKeyDown(e, 'e')
@@ -1091,14 +888,8 @@
               style={this.getRotatedCursor('se', spin)}
               tabIndex={0}
               aria-label={
-<<<<<<< HEAD
-                this.props.ariaLabels && this.props.ariaLabels.seDragHandle
-                  ? this.props.ariaLabels.seDragHandle
-                  : 'Use the arrow keys to move the south east drag handle to change the crop selection area'
-=======
                 ariaLabels?.seDragHandle ||
                 'Use the arrow keys to move the south east drag handle to change the crop selection area'
->>>>>>> 64a91db2
               }
               onKeyDown={(e: React.KeyboardEvent<HTMLDivElement>) => {
                 this.onHandlerKeyDown(e, 'se')
@@ -1110,14 +901,8 @@
               style={this.getRotatedCursor('s', spin)}
               tabIndex={0}
               aria-label={
-<<<<<<< HEAD
-                this.props.ariaLabels && this.props.ariaLabels.sDragHandle
-                  ? this.props.ariaLabels.sDragHandle
-                  : 'Use the up and down arrow keys to move the south drag handle to change the crop selection area'
-=======
                 ariaLabels?.sDragHandle ||
                 'Use the up and down arrow keys to move the south drag handle to change the crop selection area'
->>>>>>> 64a91db2
               }
               onKeyDown={(e: React.KeyboardEvent<HTMLDivElement>) => {
                 this.onHandlerKeyDown(e, 's')
@@ -1129,14 +914,8 @@
               style={this.getRotatedCursor('sw', spin)}
               tabIndex={0}
               aria-label={
-<<<<<<< HEAD
-                this.props.ariaLabels && this.props.ariaLabels.swDragHandle
-                  ? this.props.ariaLabels.swDragHandle
-                  : 'Use the arrow keys to move the south west drag handle to change the crop selection area'
-=======
                 ariaLabels?.swDragHandle ||
                 'Use the arrow keys to move the south west drag handle to change the crop selection area'
->>>>>>> 64a91db2
               }
               onKeyDown={(e: React.KeyboardEvent<HTMLDivElement>) => {
                 this.onHandlerKeyDown(e, 'sw')
@@ -1148,14 +927,8 @@
               style={this.getRotatedCursor('w', spin)}
               tabIndex={0}
               aria-label={
-<<<<<<< HEAD
-                this.props.ariaLabels && this.props.ariaLabels.wDragHandle
-                  ? this.props.ariaLabels.wDragHandle
-                  : 'Use the up and down arrow keys to move the west drag handle to change the crop selection area'
-=======
                 ariaLabels?.wDragHandle ||
                 'Use the up and down arrow keys to move the west drag handle to change the crop selection area'
->>>>>>> 64a91db2
               }
               onKeyDown={(e: React.KeyboardEvent<HTMLDivElement>) => {
                 this.onHandlerKeyDown(e, 'w')
