import React, { PureComponent, createRef } from 'react'
import clsx from 'clsx'

import { Ords, XYOrds, Crop, PixelCrop, PercentCrop } from './types'
import { defaultCrop, clamp, areCropsEqual, convertToPercentCrop, convertToPixelCrop, containCrop } from './utils'

import './ReactCrop.scss'

interface EVData {
  startClientX: number
  startClientY: number
  startCropX: number
  startCropY: number
  clientX: number
  clientY: number
  isResize: boolean
<<<<<<< HEAD
  ord: Ords
}

const DOC_MOVE_OPTS = { capture: true, passive: false }

// NOTE: This function will be refactored out.
function containCrop(prevCrop: Partial<Crop>, crop: Partial<Crop>, imageWidth: number, imageHeight: number) {
  const pixelCrop = convertToPixelCrop(crop, imageWidth, imageHeight)
  const prevPixelCrop = convertToPixelCrop(prevCrop, imageWidth, imageHeight)

  // Non-aspects are simple
  if (!pixelCrop.aspect) {
    if (pixelCrop.x < 0) {
      pixelCrop.width += pixelCrop.x
      pixelCrop.x = 0
    } else if (pixelCrop.x + pixelCrop.width > imageWidth) {
      pixelCrop.width = imageWidth - pixelCrop.x
    }

    if (pixelCrop.y + pixelCrop.height > imageHeight) {
      pixelCrop.height = imageHeight - pixelCrop.y
    }

    return pixelCrop
  }

  // Contain crop if overflowing on X.
  if (pixelCrop.x < 0) {
    pixelCrop.width = pixelCrop.x + pixelCrop.width
    pixelCrop.x = 0
    pixelCrop.height = pixelCrop.width / pixelCrop.aspect
  } else if (pixelCrop.x + pixelCrop.width > imageWidth) {
    pixelCrop.width = imageWidth - pixelCrop.x
    pixelCrop.height = pixelCrop.width / pixelCrop.aspect
  }

  // If sizing in up direction...
  if (prevPixelCrop.y > pixelCrop.y) {
    if (pixelCrop.x + pixelCrop.width >= imageWidth) {
      // ...and we've hit the right border, don't adjust Y.
      // Adjust height so crop selection doesn't move if Y is adjusted.
      pixelCrop.height += prevPixelCrop.height - pixelCrop.height
      pixelCrop.y = prevPixelCrop.y
    } else if (pixelCrop.x <= 0) {
      // ...and we've hit the left border, don't adjust Y.
      // Adjust height so crop selection doesn't move if Y is adjusted.
      pixelCrop.height += prevPixelCrop.height - pixelCrop.height
      pixelCrop.y = prevPixelCrop.y
    }
  }

  // Contain crop if overflowing on Y.
  if (pixelCrop.y < 0) {
    pixelCrop.height = pixelCrop.y + pixelCrop.height
    pixelCrop.y = 0
    pixelCrop.width = pixelCrop.height * pixelCrop.aspect
  } else if (pixelCrop.y + pixelCrop.height > imageHeight) {
    pixelCrop.height = imageHeight - pixelCrop.y
    pixelCrop.width = pixelCrop.height * pixelCrop.aspect
  }

  // If sizing in left direction and we've hit the bottom border, don't adjust X.
  if (pixelCrop.x < prevPixelCrop.x && pixelCrop.y + pixelCrop.height >= imageHeight) {
    // Adjust width so crop selection doesn't move if X is adjusted.
    pixelCrop.width += prevPixelCrop.width - pixelCrop.width
    pixelCrop.x = prevPixelCrop.x
  }

  return pixelCrop
}
=======
  ord?: Ords
}

const DOC_MOVE_OPTS = { capture: true, passive: false }
>>>>>>> a19404ec

export interface ReactCropProps {
  /** An object of labels to override the built-in English ones */
  ariaLabels?: {
    cropArea: string
    nwDragHandle: string
    nDragHandle: string
    neDragHandle: string
    eDragHandle: string
    seDragHandle: string
    sDragHandle: string
    swDragHandle: string
    wDragHandle: string
  }
  /** The aspect ratio of the crop, e.g. `1` for a square or `16 / 9` for landscape. */
  aspect?: number
  /** Classes to pass to the `ReactCrop` element. */
  className?: string
  /** The elements that you want to perform a crop on. For example
   * an image or video. */
  children?: React.ReactNode
  /** Show the crop area as a circle. If your aspect is not 1 (a square) then the circle will be warped into an oval shape. Defaults to false. */
  circularCrop?: boolean
  /** Since v10 all crop params are required except for aspect. Omit the entire crop object if you don't want a crop. See README on how to create an aspect crop with a % crop. */
  crop?: Crop
  /** If true then the user cannot resize or draw a new crop. A class of `ReactCrop--disabled` is also added to the container for user styling. */
  disabled?: boolean
  /** If true then the user cannot create or resize a crop, but can still drag the existing crop around. A class of `ReactCrop--locked` is also added to the container for user styling. */
  locked?: boolean
  /** If true is passed then selection can't be disabled if the user clicks outside the selection area. */
  keepSelection?: boolean
  /** A minimum crop width, in pixels. */
  minWidth?: number
  /** A minimum crop height, in pixels. */
  minHeight?: number
  /** A maximum crop width, in pixels. */
  maxWidth?: number
  /** A maximum crop height, in pixels. */
  maxHeight?: number
  /** A callback which happens for every change of the crop. You should set the crop to state and pass it back into the library via the `crop` prop. */
  onChange: (crop: PixelCrop, percentageCrop: PercentCrop) => void
  /** A callback which happens after a resize, drag, or nudge. Passes the current crop state object in pixels and percent. */
  onComplete?: (crop: PixelCrop, percentageCrop: PercentCrop) => void
  /** A callback which happens when a user starts dragging or resizing. It is convenient to manipulate elements outside this component. */
  onDragStart?: (e: PointerEvent) => void
  /** A callback which happens when a user releases the cursor or touch after dragging or resizing. */
  onDragEnd?: (e: PointerEvent) => void
  /** Render a custom element in crop selection. */
  renderSelectionAddon?: (state: ReactCropState) => React.ReactNode
  /** Show rule of thirds lines in the cropped area. Defaults to false. */
  ruleOfThirds?: boolean
  /** Inline styles object to be passed to the `ReactCrop` element. */
  style?: React.CSSProperties
}

export interface ReactCropState {
  cropIsActive: boolean
  newCropIsBeingDrawn: boolean
}

class ReactCrop extends PureComponent<ReactCropProps, ReactCropState> {
  static xOrds = ['e', 'w']
  static yOrds = ['n', 's']
  static xyOrds = ['nw', 'ne', 'se', 'sw']

  static nudgeStep = 1
  static nudgeStepMedium = 10
  static nudgeStepLarge = 100

  static defaultProps = {
    ariaLabels: {
      cropArea: 'Use the arrow keys to move the crop selection area',
      nwDragHandle: 'Use the arrow keys to move the north west drag handle to change the crop selection area',
      nDragHandle: 'Use the up and down arrow keys to move the north drag handle to change the crop selection area',
      neDragHandle: 'Use the arrow keys to move the north east drag handle to change the crop selection area',
      eDragHandle: 'Use the up and down arrow keys to move the east drag handle to change the crop selection area',
      seDragHandle: 'Use the arrow keys to move the south east drag handle to change the crop selection area',
      sDragHandle: 'Use the up and down arrow keys to move the south drag handle to change the crop selection area',
      swDragHandle: 'Use the arrow keys to move the south west drag handle to change the crop selection area',
      wDragHandle: 'Use the up and down arrow keys to move the west drag handle to change the crop selection area',
    },
  }

  keysDown = new Set<string>()
  docMoveBound = false
  mouseDownOnCrop = false
  dragStarted = false
  evData: EVData = {
    startClientX: 0,
    startClientY: 0,
    startCropX: 0,
    startCropY: 0,
    clientX: 0,
    clientY: 0,
    isResize: true,
<<<<<<< HEAD
    ord: 'nw',
=======
>>>>>>> a19404ec
  }

  componentRef = createRef<HTMLDivElement>()
  resizeObserver?: ResizeObserver
  box = {
    width: 0,
    height: 0,
    x: 0,
    y: 0,
  }

  state: ReactCropState = {
    cropIsActive: false,
    newCropIsBeingDrawn: false,
  }

  componentDidMount() {
    if (this.componentRef.current) {
      this.resizeObserver = new ResizeObserver(([entry]) => {
        this.box.width = entry.contentRect.width
        this.box.height = entry.contentRect.height

        // Unfortunately top/left/x/y is useless from entry.
        const rect = entry.target.getBoundingClientRect()
        this.box.x = rect.left
        this.box.y = rect.top
      })

      this.resizeObserver.observe(this.componentRef.current)
    }
  }

  componentWillUnmount() {
    if (this.resizeObserver) {
      this.resizeObserver.disconnect()
    }
  }

  bindDocMove() {
    if (this.docMoveBound) {
      return
    }

    document.addEventListener('pointermove', this.onDocPointerMove, DOC_MOVE_OPTS)
    document.addEventListener('pointerup', this.onDocPointerDone, DOC_MOVE_OPTS)
    document.addEventListener('pointercancel', this.onDocPointerDone, DOC_MOVE_OPTS)

    this.docMoveBound = true
  }

  unbindDocMove() {
    if (!this.docMoveBound) {
      return
    }

    document.removeEventListener('pointermove', this.onDocPointerMove, DOC_MOVE_OPTS)
    document.removeEventListener('pointerup', this.onDocPointerDone, DOC_MOVE_OPTS)
    document.removeEventListener('pointercancel', this.onDocPointerDone, DOC_MOVE_OPTS)

    this.docMoveBound = false
  }

  onCropPointerDown = (e: React.PointerEvent<HTMLDivElement>) => {
    const { crop, disabled } = this.props
<<<<<<< HEAD
    const { width, height } = this.mediaDimensions
    const pixelCrop = convertToPixelCrop(crop, width, height)
=======

    if (!crop) {
      return
    }

    const { box } = this
    const pixelCrop = convertToPixelCrop(crop, box.width, box.height)
>>>>>>> a19404ec

    if (disabled) {
      return
    }

    if (e.cancelable) e.preventDefault() // Stop drag selection.

    // Bind to doc to follow movements outside of element.
    this.bindDocMove()

    // Focus for detecting keypress.
    ;(this.componentRef.current as HTMLDivElement).focus({ preventScroll: true })

<<<<<<< HEAD
    const { ord } = (e.target as HTMLElement).dataset
    const xInversed = ord === 'nw' || ord === 'w' || ord === 'sw'
    const yInversed = ord === 'nw' || ord === 'n' || ord === 'ne'

    this.evData = {
      clientStartX: e.clientX,
      clientStartY: e.clientY,
      cropStartWidth: pixelCrop.width,
      cropStartHeight: pixelCrop.height,
      cropStartX: xInversed ? pixelCrop.x + pixelCrop.width : pixelCrop.x,
      cropStartY: yInversed ? pixelCrop.y + pixelCrop.height : pixelCrop.y,
      xDiff: 0,
      yDiff: 0,
      xInversed,
      yInversed,
      xCrossOver: xInversed,
      yCrossOver: yInversed,
      lastYCrossover: yInversed,
      startXCrossOver: xInversed,
      startYCrossOver: yInversed,
      isResize: Boolean(ord),
      ord: (ord || 'ne') as Ords,
=======
    const ord = (e.target as HTMLElement).dataset.ord as Ords
    const isResize = Boolean(ord)
    let startClientX = e.clientX
    let startClientY = e.clientY
    let startCropX = pixelCrop.x
    let startCropY = pixelCrop.y

    // Set the starting coords to the opposite corner.
    if (ord) {
      if (ord === 'ne' || ord == 'e') {
        startCropX = pixelCrop.x
        startCropY = pixelCrop.y + pixelCrop.height
      } else if (ord === 'se' || ord === 's') {
        startCropX = pixelCrop.x
        startCropY = pixelCrop.y
      } else if (ord === 'sw' || ord == 'w') {
        startCropX = pixelCrop.x + pixelCrop.width
        startCropY = pixelCrop.y
      } else if (ord === 'nw' || ord == 'n') {
        startCropX = pixelCrop.x + pixelCrop.width
        startCropY = pixelCrop.y + pixelCrop.height
      }

      startClientX = startCropX + box.x
      startClientY = startCropY + box.y
    }

    this.evData = {
      startClientX,
      startClientY,
      startCropX,
      startCropY,
      clientX: e.clientX,
      clientY: e.clientY,
      isResize,
      ord,
>>>>>>> a19404ec
    }

    this.mouseDownOnCrop = true
    this.setState({ cropIsActive: true })
  }

  onComponentPointerDown = (e: React.PointerEvent<HTMLDivElement>) => {
<<<<<<< HEAD
    const { crop, disabled, locked, keepSelection, onChange, zoom = 1, spin = 0 } = this.props

    const componentEl = (this.mediaWrapperRef.current as HTMLDivElement).firstChild

    if (e.target !== componentEl || !componentEl.contains(e.target as Node)) {
      return
    }
=======
    const { crop, disabled, locked, keepSelection, onChange } = this.props
>>>>>>> a19404ec

    if (disabled || locked || (keepSelection && crop)) {
      return
    }

    if (e.cancelable) e.preventDefault() // Stop drag selection.

    // Bind to doc to follow movements outside of element.
    this.bindDocMove()

    // Focus for detecting keypress.
    ;(this.componentRef.current as HTMLDivElement).focus({ preventScroll: true })

    const { box } = this
    const cropX = e.clientX - box.x
    const cropY = e.clientY - box.y
    const nextCrop: PixelCrop = {
      unit: 'px',
      x: cropX,
      y: cropY,
      width: 0,
      height: 0,
    }

<<<<<<< HEAD
    const { width, height } = this.mediaDimensions

=======
>>>>>>> a19404ec
    this.evData = {
      startClientX: e.clientX,
      startClientY: e.clientY,
      startCropX: cropX,
      startCropY: cropY,
      clientX: e.clientX,
      clientY: e.clientY,
      isResize: true,
<<<<<<< HEAD
      ord: 'nw',
=======
>>>>>>> a19404ec
    }

    this.mouseDownOnCrop = true

    onChange(convertToPixelCrop(nextCrop, box.width, box.height), convertToPercentCrop(nextCrop, box.width, box.height))

    this.setState({ cropIsActive: true, newCropIsBeingDrawn: true })
  }

  onDocPointerMove = (e: PointerEvent) => {
    const { crop, disabled, onChange, onDragStart } = this.props

    if (disabled || !crop || !this.mouseDownOnCrop) {
      return
    }

    // Stop drag selection.
    if (e.cancelable) e.preventDefault()

    if (!this.dragStarted) {
      this.dragStarted = true
      if (onDragStart) {
        onDragStart(e)
      }
    }

    // Update pointer position.
    const { evData } = this
    evData.clientX = e.clientX
    evData.clientY = e.clientY

    let nextCrop

    if (evData.isResize) {
      nextCrop = this.resizeCrop()
    } else {
      nextCrop = this.dragCrop()
    }

    if (!areCropsEqual(crop, nextCrop)) {
      const { box } = this
      onChange(
        convertToPixelCrop(nextCrop, box.width, box.height),
        convertToPercentCrop(nextCrop, box.width, box.height)
      )
    }
  }

  onComponentKeyDown = (e: React.KeyboardEvent<HTMLDivElement>) => {
    const { crop, disabled, onChange, onComplete } = this.props

    if (disabled) {
      return
    }

    this.keysDown.add(e.key)
    let nudged = false

    if (!crop) {
      return
    }

    const nextCrop = this.makePixelCrop()
    const ctrlCmdPressed = navigator.platform.match('Mac') ? e.metaKey : e.ctrlKey
    const nudgeStep = ctrlCmdPressed
      ? ReactCrop.nudgeStepLarge
      : e.shiftKey
      ? ReactCrop.nudgeStepMedium
      : ReactCrop.nudgeStep

    if (this.keysDown.has('ArrowLeft')) {
      nextCrop.x -= nudgeStep
      nudged = true
    }

    if (this.keysDown.has('ArrowRight')) {
      nextCrop.x += nudgeStep
      nudged = true
    }

    if (this.keysDown.has('ArrowUp')) {
      nextCrop.y -= nudgeStep
      nudged = true
    }

    if (this.keysDown.has('ArrowDown')) {
      nextCrop.y += nudgeStep
      nudged = true
    }

    if (nudged) {
      if (e.cancelable) e.preventDefault() // Stop drag selection.
      const { box } = this

      nextCrop.x = clamp(nextCrop.x, 0, box.width - nextCrop.width)
      nextCrop.y = clamp(nextCrop.y, 0, box.height - nextCrop.height)

      const pixelCrop = convertToPixelCrop(nextCrop, box.width, box.height)
      const percentCrop = convertToPercentCrop(nextCrop, box.width, box.height)

      onChange(pixelCrop, percentCrop)
      if (onComplete) {
        onComplete(pixelCrop, percentCrop)
      }
    }
  }

  onHandlerKeyDown = (
    e: React.KeyboardEvent<HTMLDivElement>,
    ord: 'nw' | 'n' | 'ne' | 'e' | 'se' | 's' | 'sw' | 'w'
  ) => {
    const {
      aspect = 0,
      crop,
      disabled,
      minWidth = 0,
      minHeight = 0,
      maxWidth,
      maxHeight,
      onChange,
      onComplete,
    } = this.props
    const { box } = this

    if (disabled || !crop) {
      return
    }

    // Keep the event from bubbling up to the container
    if (e.key === 'ArrowUp' || e.key === 'ArrowDown' || e.key === 'ArrowLeft' || e.key === 'ArrowRight') {
      e.stopPropagation()
      e.preventDefault()
    } else {
      return
    }

    const tmpCrop = convertToPixelCrop(crop, box.width, box.height)
    const ctrlCmdPressed = navigator.platform.match('Mac') ? e.metaKey : e.ctrlKey
    const offset = ctrlCmdPressed
      ? ReactCrop.nudgeStepLarge
      : e.shiftKey
      ? ReactCrop.nudgeStepMedium
      : ReactCrop.nudgeStep

    if (e.key === 'ArrowLeft') {
      if (ord === 'nw') {
        tmpCrop.x -= offset
        tmpCrop.y -= offset
        tmpCrop.width += offset
        tmpCrop.height += offset
      } else if (ord === 'w') {
        tmpCrop.x -= offset
        tmpCrop.width += offset
      } else if (ord === 'sw') {
        tmpCrop.x -= offset
        tmpCrop.width += offset
        tmpCrop.height += offset
      } else if (ord === 'ne') {
        tmpCrop.y += offset
        tmpCrop.width -= offset
        tmpCrop.height -= offset
      } else if (ord === 'e') {
        tmpCrop.width -= offset
      } else if (ord === 'se') {
        tmpCrop.width -= offset
        tmpCrop.height -= offset
      }
    } else if (e.key === 'ArrowRight') {
      if (ord === 'nw') {
        tmpCrop.x += offset
        tmpCrop.y += offset
        tmpCrop.width -= offset
        tmpCrop.height -= offset
      } else if (ord === 'w') {
        // Niche: Will move right if minWidth hit.
        tmpCrop.x += offset
        tmpCrop.width -= offset
      } else if (ord === 'sw') {
        tmpCrop.x += offset
        tmpCrop.width -= offset
        tmpCrop.height -= offset
      } else if (ord === 'ne') {
        tmpCrop.y -= offset
        tmpCrop.width += offset
        tmpCrop.height += offset
      } else if (ord === 'e') {
        tmpCrop.width += offset
      } else if (ord === 'se') {
        tmpCrop.width += offset
        tmpCrop.height += offset
      }
    }

    if (e.key === 'ArrowUp') {
      if (ord === 'nw') {
        tmpCrop.x -= offset
        tmpCrop.y -= offset
        tmpCrop.width += offset
        tmpCrop.height += offset
      } else if (ord === 'n') {
        tmpCrop.y -= offset
        tmpCrop.height += offset
      } else if (ord === 'ne') {
        tmpCrop.y -= offset
        tmpCrop.width += offset
        tmpCrop.height += offset
      } else if (ord === 'sw') {
        tmpCrop.x += offset
        tmpCrop.width -= offset
        tmpCrop.height -= offset
      } else if (ord === 's') {
        tmpCrop.height -= offset
      } else if (ord === 'se') {
        tmpCrop.width -= offset
        tmpCrop.height -= offset
      }
    } else if (e.key === 'ArrowDown') {
      if (ord === 'nw') {
        tmpCrop.x += offset
        tmpCrop.y += offset
        tmpCrop.width -= offset
        tmpCrop.height -= offset
      } else if (ord === 'n') {
        // Niche: Will move down if minHeight hit.
        tmpCrop.y += offset
        tmpCrop.height -= offset
      } else if (ord === 'ne') {
        tmpCrop.y += offset
        tmpCrop.width -= offset
        tmpCrop.height -= offset
      } else if (ord === 'sw') {
        tmpCrop.x -= offset
        tmpCrop.width += offset
        tmpCrop.height += offset
      } else if (ord === 's') {
        tmpCrop.height += offset
      } else if (ord === 'se') {
        tmpCrop.width += offset
        tmpCrop.height += offset
      }
    }

    const containedCrop = containCrop(
      tmpCrop,
      aspect,
      ord,
      box.width,
      box.height,
      minWidth,
      minHeight,
      maxWidth,
      maxHeight
    )

    if (!areCropsEqual(crop, containedCrop)) {
      const percentCrop = convertToPercentCrop(containedCrop, box.width, box.height)
      onChange(containedCrop, percentCrop)

      if (onComplete) {
        onComplete(containedCrop, percentCrop)
      }
    }
  }

  onComponentKeyUp = (e: React.KeyboardEvent<HTMLDivElement>) => {
    this.keysDown.delete(e.key)
  }

  onDocPointerDone = (e: PointerEvent) => {
    const { crop, disabled, onComplete, onDragEnd } = this.props

    this.unbindDocMove()

    if (disabled || !crop) {
      return
    }

    if (this.mouseDownOnCrop) {
      this.mouseDownOnCrop = false
      this.dragStarted = false

      const { box } = this

      onDragEnd && onDragEnd(e)
      onComplete &&
        onComplete(convertToPixelCrop(crop, box.width, box.height), convertToPercentCrop(crop, box.width, box.height))

      this.setState({ cropIsActive: false, newCropIsBeingDrawn: false })
    }
  }

  getCropStyle() {
    const { crop } = this.props

    if (!crop) {
      return undefined
    }

    return {
      top: `${crop.y}${crop.unit}`,
      left: `${crop.x}${crop.unit}`,
      width: `${crop.width}${crop.unit}`,
      height: `${crop.height}${crop.unit}`,
    }
  }

  dragCrop() {
    const nextCrop = this.makePixelCrop()
    const { box, evData } = this
    const xDiff = evData.clientX - evData.startClientX
    const yDiff = evData.clientY - evData.startClientY

    nextCrop.x = clamp(evData.startCropX + xDiff, 0, box.width - nextCrop.width)
    nextCrop.y = clamp(evData.startCropY + yDiff, 0, box.height - nextCrop.height)

    return nextCrop
  }

  getPointRegion(): XYOrds {
    const { box, evData } = this
    const relativeX = evData.clientX - box.x
    const relativeY = evData.clientY - box.y
    const topHalf = relativeY < evData.startCropY
    const leftHalf = relativeX < evData.startCropX

    if (leftHalf) {
      return topHalf ? 'nw' : 'sw'
    } else {
      return topHalf ? 'ne' : 'se'
    }
  }

  resizeCrop() {
    const { box, evData } = this
    const { aspect = 0, minWidth = 0, minHeight = 0, maxWidth, maxHeight } = this.props
    const area = this.getPointRegion()
    const nextCrop = this.makePixelCrop()
    const resolvedOrd: Ords = evData.ord ? evData.ord : area
    const xDiff = evData.clientX - evData.startClientX
    const yDiff = evData.clientY - evData.startClientY

    const tmpCrop: PixelCrop = {
      unit: 'px',
      x: 0,
      y: 0,
      width: 0,
      height: 0,
    }

    if (area === 'ne') {
      tmpCrop.x = evData.startCropX
      tmpCrop.width = xDiff

      if (aspect) {
        tmpCrop.height = tmpCrop.width / aspect
        tmpCrop.y = evData.startCropY - tmpCrop.height
      } else {
        tmpCrop.height = Math.abs(yDiff)
        tmpCrop.y = evData.startCropY - tmpCrop.height
      }
    } else if (area === 'se') {
      tmpCrop.x = evData.startCropX
      tmpCrop.y = evData.startCropY
      tmpCrop.width = xDiff

      if (aspect) {
        tmpCrop.height = tmpCrop.width / aspect
      } else {
        tmpCrop.height = yDiff
      }
    } else if (area === 'sw') {
      tmpCrop.x = evData.startCropX + xDiff
      tmpCrop.y = evData.startCropY
      tmpCrop.width = Math.abs(xDiff)

      if (aspect) {
        tmpCrop.height = tmpCrop.width / aspect
      } else {
        tmpCrop.height = yDiff
      }
    } else if (area === 'nw') {
      tmpCrop.x = evData.startCropX + xDiff
      tmpCrop.width = Math.abs(xDiff)

<<<<<<< HEAD
    const { width, height } = this.mediaDimensions

    const containedCrop = containCrop(
      this.props.crop,
      {
        unit: nextCrop.unit,
        x: newX,
        y: newY,
        width: newSize.width,
        height: newSize.height,
        aspect: nextCrop.aspect,
      },
      width,
      height
=======
      if (aspect) {
        tmpCrop.height = tmpCrop.width / aspect
        tmpCrop.y = evData.startCropY - tmpCrop.height
      } else {
        tmpCrop.height = Math.abs(yDiff)
        tmpCrop.y = evData.startCropY + yDiff
      }
    }

    const containedCrop = containCrop(
      tmpCrop,
      aspect,
      area,
      box.width,
      box.height,
      minWidth,
      minHeight,
      maxWidth,
      maxHeight
>>>>>>> a19404ec
    )

    // Apply x/y/width/height changes depending on ordinate
    // (fixed aspect always applies both).
    if (aspect || ReactCrop.xyOrds.indexOf(resolvedOrd) > -1) {
      nextCrop.x = containedCrop.x
      nextCrop.y = containedCrop.y
      nextCrop.width = containedCrop.width
      nextCrop.height = containedCrop.height
    } else if (ReactCrop.xOrds.indexOf(resolvedOrd) > -1) {
      nextCrop.x = containedCrop.x
      nextCrop.width = containedCrop.width
    } else if (ReactCrop.yOrds.indexOf(resolvedOrd) > -1) {
      nextCrop.y = containedCrop.y
      nextCrop.height = containedCrop.height
    }

<<<<<<< HEAD
    evData.lastYCrossover = evData.yCrossOver
    this.crossOverCheck()

    // Improve: This should go to the min box not
    // the last one.
    // Contain crop can result in crops that are too
    // small to meet minimums. Fixes #425.
    if (nextCrop.width < minWidth) {
      return crop
    }
    if (nextCrop.height < minHeight) {
      return crop
    }

=======
>>>>>>> a19404ec
    return nextCrop
  }

  createCropSelection() {
    const { ariaLabels, disabled, locked, renderSelectionAddon, ruleOfThirds, crop } = this.props
    const style = this.getCropStyle()

    if (!crop) {
      return undefined
    }

    return (
      <div
        style={style}
        className="ReactCrop__crop-selection"
        onPointerDown={this.onCropPointerDown}
        aria-label={ariaLabels?.cropArea}
        tabIndex={0}
        onKeyDown={this.onComponentKeyDown}
        onKeyUp={this.onComponentKeyUp}
      >
        {!disabled && !locked && (
          <div className="ReactCrop__drag-elements">
            <div className="ReactCrop__drag-bar ord-n" data-ord="n" />
            <div className="ReactCrop__drag-bar ord-e" data-ord="e" />
            <div className="ReactCrop__drag-bar ord-s" data-ord="s" />
            <div className="ReactCrop__drag-bar ord-w" data-ord="w" />

            <div
              className="ReactCrop__drag-handle ord-nw"
              data-ord="nw"
              tabIndex={0}
              aria-label={ariaLabels?.nwDragHandle}
              onKeyDown={e => this.onHandlerKeyDown(e, 'nw')}
            />
            <div
              className="ReactCrop__drag-handle ord-n"
              data-ord="n"
              tabIndex={0}
              aria-label={ariaLabels?.nDragHandle}
              onKeyDown={e => this.onHandlerKeyDown(e, 'n')}
            />
            <div
              className="ReactCrop__drag-handle ord-ne"
              data-ord="ne"
              tabIndex={0}
              aria-label={ariaLabels?.neDragHandle}
              onKeyDown={e => this.onHandlerKeyDown(e, 'ne')}
            />
            <div
              className="ReactCrop__drag-handle ord-e"
              data-ord="e"
              tabIndex={0}
              aria-label={ariaLabels?.eDragHandle}
              onKeyDown={e => this.onHandlerKeyDown(e, 'e')}
            />
            <div
              className="ReactCrop__drag-handle ord-se"
              data-ord="se"
              tabIndex={0}
              aria-label={ariaLabels?.seDragHandle}
              onKeyDown={e => this.onHandlerKeyDown(e, 'se')}
            />
            <div
              className="ReactCrop__drag-handle ord-s"
              data-ord="s"
              tabIndex={0}
              aria-label={ariaLabels?.sDragHandle}
              onKeyDown={e => this.onHandlerKeyDown(e, 's')}
            />
            <div
              className="ReactCrop__drag-handle ord-sw"
              data-ord="sw"
              tabIndex={0}
              aria-label={ariaLabels?.swDragHandle}
              onKeyDown={e => this.onHandlerKeyDown(e, 'sw')}
            />
            <div
              className="ReactCrop__drag-handle ord-w"
              data-ord="w"
              tabIndex={0}
              aria-label={ariaLabels?.wDragHandle}
              onKeyDown={e => this.onHandlerKeyDown(e, 'w')}
            />
          </div>
        )}
        {renderSelectionAddon && (
          <div className="ReactCrop__selection-addon" onMouseDown={e => e.stopPropagation()}>
            {renderSelectionAddon(this.state)}
          </div>
        )}
        {ruleOfThirds && (
          <>
            <div className="ReactCrop__rule-of-thirds-hz" />
            <div className="ReactCrop__rule-of-thirds-vt" />
          </>
        )}
      </div>
    )
  }

  makePixelCrop() {
    const crop = { ...defaultCrop, ...(this.props.crop || {}) }
    const { box } = this
    return convertToPixelCrop(crop, box.width, box.height)
  }

  render() {
    const { aspect, children, circularCrop, className, crop, disabled, locked, style, ruleOfThirds } = this.props

    const { cropIsActive, newCropIsBeingDrawn } = this.state
    const cropSelection = crop && this.componentRef ? this.createCropSelection() : null

    const componentClasses = clsx('ReactCrop', className, {
      'ReactCrop--active': cropIsActive,
      'ReactCrop--disabled': disabled,
      'ReactCrop--locked': locked,
      'ReactCrop--new-crop': newCropIsBeingDrawn,
      'ReactCrop--fixed-aspect': crop && aspect,
      'ReactCrop--circular-crop': crop && circularCrop,
      'ReactCrop--rule-of-thirds': crop && ruleOfThirds,
      'ReactCrop--invisible-crop': !this.dragStarted && crop && !crop.width && !crop.height,
    })

    return (
      <div ref={this.componentRef} className={componentClasses} style={style}>
        <div className="ReactCrop__child-wrapper" onPointerDown={this.onComponentPointerDown}>
          {children}
        </div>
        {cropSelection}
      </div>
    )
  }
}

export { ReactCrop as default, ReactCrop as Component }<|MERGE_RESOLUTION|>--- conflicted
+++ resolved
@@ -14,83 +14,10 @@
   clientX: number
   clientY: number
   isResize: boolean
-<<<<<<< HEAD
-  ord: Ords
-}
-
-const DOC_MOVE_OPTS = { capture: true, passive: false }
-
-// NOTE: This function will be refactored out.
-function containCrop(prevCrop: Partial<Crop>, crop: Partial<Crop>, imageWidth: number, imageHeight: number) {
-  const pixelCrop = convertToPixelCrop(crop, imageWidth, imageHeight)
-  const prevPixelCrop = convertToPixelCrop(prevCrop, imageWidth, imageHeight)
-
-  // Non-aspects are simple
-  if (!pixelCrop.aspect) {
-    if (pixelCrop.x < 0) {
-      pixelCrop.width += pixelCrop.x
-      pixelCrop.x = 0
-    } else if (pixelCrop.x + pixelCrop.width > imageWidth) {
-      pixelCrop.width = imageWidth - pixelCrop.x
-    }
-
-    if (pixelCrop.y + pixelCrop.height > imageHeight) {
-      pixelCrop.height = imageHeight - pixelCrop.y
-    }
-
-    return pixelCrop
-  }
-
-  // Contain crop if overflowing on X.
-  if (pixelCrop.x < 0) {
-    pixelCrop.width = pixelCrop.x + pixelCrop.width
-    pixelCrop.x = 0
-    pixelCrop.height = pixelCrop.width / pixelCrop.aspect
-  } else if (pixelCrop.x + pixelCrop.width > imageWidth) {
-    pixelCrop.width = imageWidth - pixelCrop.x
-    pixelCrop.height = pixelCrop.width / pixelCrop.aspect
-  }
-
-  // If sizing in up direction...
-  if (prevPixelCrop.y > pixelCrop.y) {
-    if (pixelCrop.x + pixelCrop.width >= imageWidth) {
-      // ...and we've hit the right border, don't adjust Y.
-      // Adjust height so crop selection doesn't move if Y is adjusted.
-      pixelCrop.height += prevPixelCrop.height - pixelCrop.height
-      pixelCrop.y = prevPixelCrop.y
-    } else if (pixelCrop.x <= 0) {
-      // ...and we've hit the left border, don't adjust Y.
-      // Adjust height so crop selection doesn't move if Y is adjusted.
-      pixelCrop.height += prevPixelCrop.height - pixelCrop.height
-      pixelCrop.y = prevPixelCrop.y
-    }
-  }
-
-  // Contain crop if overflowing on Y.
-  if (pixelCrop.y < 0) {
-    pixelCrop.height = pixelCrop.y + pixelCrop.height
-    pixelCrop.y = 0
-    pixelCrop.width = pixelCrop.height * pixelCrop.aspect
-  } else if (pixelCrop.y + pixelCrop.height > imageHeight) {
-    pixelCrop.height = imageHeight - pixelCrop.y
-    pixelCrop.width = pixelCrop.height * pixelCrop.aspect
-  }
-
-  // If sizing in left direction and we've hit the bottom border, don't adjust X.
-  if (pixelCrop.x < prevPixelCrop.x && pixelCrop.y + pixelCrop.height >= imageHeight) {
-    // Adjust width so crop selection doesn't move if X is adjusted.
-    pixelCrop.width += prevPixelCrop.width - pixelCrop.width
-    pixelCrop.x = prevPixelCrop.x
-  }
-
-  return pixelCrop
-}
-=======
   ord?: Ords
 }
 
 const DOC_MOVE_OPTS = { capture: true, passive: false }
->>>>>>> a19404ec
 
 export interface ReactCropProps {
   /** An object of labels to override the built-in English ones */
@@ -186,10 +113,6 @@
     clientX: 0,
     clientY: 0,
     isResize: true,
-<<<<<<< HEAD
-    ord: 'nw',
-=======
->>>>>>> a19404ec
   }
 
   componentRef = createRef<HTMLDivElement>()
@@ -254,10 +177,6 @@
 
   onCropPointerDown = (e: React.PointerEvent<HTMLDivElement>) => {
     const { crop, disabled } = this.props
-<<<<<<< HEAD
-    const { width, height } = this.mediaDimensions
-    const pixelCrop = convertToPixelCrop(crop, width, height)
-=======
 
     if (!crop) {
       return
@@ -265,7 +184,6 @@
 
     const { box } = this
     const pixelCrop = convertToPixelCrop(crop, box.width, box.height)
->>>>>>> a19404ec
 
     if (disabled) {
       return
@@ -279,30 +197,6 @@
     // Focus for detecting keypress.
     ;(this.componentRef.current as HTMLDivElement).focus({ preventScroll: true })
 
-<<<<<<< HEAD
-    const { ord } = (e.target as HTMLElement).dataset
-    const xInversed = ord === 'nw' || ord === 'w' || ord === 'sw'
-    const yInversed = ord === 'nw' || ord === 'n' || ord === 'ne'
-
-    this.evData = {
-      clientStartX: e.clientX,
-      clientStartY: e.clientY,
-      cropStartWidth: pixelCrop.width,
-      cropStartHeight: pixelCrop.height,
-      cropStartX: xInversed ? pixelCrop.x + pixelCrop.width : pixelCrop.x,
-      cropStartY: yInversed ? pixelCrop.y + pixelCrop.height : pixelCrop.y,
-      xDiff: 0,
-      yDiff: 0,
-      xInversed,
-      yInversed,
-      xCrossOver: xInversed,
-      yCrossOver: yInversed,
-      lastYCrossover: yInversed,
-      startXCrossOver: xInversed,
-      startYCrossOver: yInversed,
-      isResize: Boolean(ord),
-      ord: (ord || 'ne') as Ords,
-=======
     const ord = (e.target as HTMLElement).dataset.ord as Ords
     const isResize = Boolean(ord)
     let startClientX = e.clientX
@@ -339,7 +233,6 @@
       clientY: e.clientY,
       isResize,
       ord,
->>>>>>> a19404ec
     }
 
     this.mouseDownOnCrop = true
@@ -347,17 +240,7 @@
   }
 
   onComponentPointerDown = (e: React.PointerEvent<HTMLDivElement>) => {
-<<<<<<< HEAD
-    const { crop, disabled, locked, keepSelection, onChange, zoom = 1, spin = 0 } = this.props
-
-    const componentEl = (this.mediaWrapperRef.current as HTMLDivElement).firstChild
-
-    if (e.target !== componentEl || !componentEl.contains(e.target as Node)) {
-      return
-    }
-=======
     const { crop, disabled, locked, keepSelection, onChange } = this.props
->>>>>>> a19404ec
 
     if (disabled || locked || (keepSelection && crop)) {
       return
@@ -382,11 +265,6 @@
       height: 0,
     }
 
-<<<<<<< HEAD
-    const { width, height } = this.mediaDimensions
-
-=======
->>>>>>> a19404ec
     this.evData = {
       startClientX: e.clientX,
       startClientY: e.clientY,
@@ -395,10 +273,6 @@
       clientX: e.clientX,
       clientY: e.clientY,
       isResize: true,
-<<<<<<< HEAD
-      ord: 'nw',
-=======
->>>>>>> a19404ec
     }
 
     this.mouseDownOnCrop = true
@@ -783,22 +657,6 @@
       tmpCrop.x = evData.startCropX + xDiff
       tmpCrop.width = Math.abs(xDiff)
 
-<<<<<<< HEAD
-    const { width, height } = this.mediaDimensions
-
-    const containedCrop = containCrop(
-      this.props.crop,
-      {
-        unit: nextCrop.unit,
-        x: newX,
-        y: newY,
-        width: newSize.width,
-        height: newSize.height,
-        aspect: nextCrop.aspect,
-      },
-      width,
-      height
-=======
       if (aspect) {
         tmpCrop.height = tmpCrop.width / aspect
         tmpCrop.y = evData.startCropY - tmpCrop.height
@@ -818,7 +676,6 @@
       minHeight,
       maxWidth,
       maxHeight
->>>>>>> a19404ec
     )
 
     // Apply x/y/width/height changes depending on ordinate
@@ -836,23 +693,6 @@
       nextCrop.height = containedCrop.height
     }
 
-<<<<<<< HEAD
-    evData.lastYCrossover = evData.yCrossOver
-    this.crossOverCheck()
-
-    // Improve: This should go to the min box not
-    // the last one.
-    // Contain crop can result in crops that are too
-    // small to meet minimums. Fixes #425.
-    if (nextCrop.width < minWidth) {
-      return crop
-    }
-    if (nextCrop.height < minHeight) {
-      return crop
-    }
-
-=======
->>>>>>> a19404ec
     return nextCrop
   }
 
