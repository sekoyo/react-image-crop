@use 'sass:math';

// Query to kick us into "mobile" mode with larger drag handles/bars.
// See: https://developer.mozilla.org/en-US/docs/Web/CSS/@media/pointer
$mobile-media-query: '(pointer: coarse)' !default;

// SASS variables for normal drag handle and bar size.
// Override in your scss file by setting these variables FIRST, then including this file.
$drag-handle-width: 10px !default;
$drag-handle-height: 10px !default;
$drag-bar-size: 6px !default;

// Mobile handle/bar sizes.  Override as above.
$drag-handle-mobile-width: 24px !default;
$drag-handle-mobile-height: 24px !default;

// Handle color/border.
$drag-handle-background-colour: rgba(0, 0, 0, 0.2) !default;
$drag-handle-border: 1px solid rgba(255, 255, 255, 0.7) !default;
$drag-handle-active-border-color: blue !default;
$drag-handle-active-bg-color: #2dbfff !default;

$half-drag-handle-height: math.div($drag-handle-height, 2);
$half-drag-handle-width: math.div($drag-handle-width, 2);
$half-drag-bar-size: math.div($drag-bar-size, 2);

.ReactCrop {
  position: relative;
  display: inline-block;
  cursor: crosshair;
  overflow: hidden;
  max-width: 100%;

<<<<<<< HEAD
=======
  & *,
  & *::before,
  & *::after {
    box-sizing: border-box;
  }

>>>>>>> 64a91db2
  &--disabled,
  &--locked {
    cursor: inherit;
  }

  &__image {
    display: block;
    max-width: 100%;
    touch-action: none;
  }

  &__crop-selection {
    position: absolute;
    top: 0;
    left: 0;
    transform: translate3d(0, 0, 0);
    cursor: move;
    box-shadow: 0 0 0 9999em rgba(0, 0, 0, 0.5);
    touch-action: none;

    .ReactCrop--disabled & {
      cursor: inherit;
    }

    .ReactCrop--circular-crop & {
      border-radius: 50%;
      box-shadow: 0px 0px 1px 1px white, 0 0 0 9999em rgba(0, 0, 0, 0.5);
    }

    border: 1px dashed white;

    &:focus {
      outline: none;
<<<<<<< HEAD
      border: 1px solid blue;
=======
      border-color: $drag-handle-active-border-color;
      border-style: solid;
>>>>>>> 64a91db2
    }
  }
  &--invisible-crop &__crop-selection {
    display: none;
  }

  &__rule-of-thirds-vt::before,
  &__rule-of-thirds-vt::after,
  &__rule-of-thirds-hz::before,
  &__rule-of-thirds-hz::after {
    content: '';
    display: block;
    position: absolute;
    background-color: rgba(255, 255, 255, 0.4);
  }

  &__rule-of-thirds-vt {
    &::before,
    &::after {
      width: 1px;
      height: 100%;
    }

    &::before {
      left: 33.3333%;
      left: calc(100% / 3);
    }

    &::after {
      left: 66.6666%;
      left: calc(100% / 3 * 2);
    }
  }

  &__rule-of-thirds-hz {
    &::before,
    &::after {
      width: 100%;
      height: 1px;
    }

    &::before {
      top: 33.3333%;
      top: calc(100% / 3);
    }

    &::after {
      top: 66.6666%;
      top: calc(100% / 3 * 2);
    }
  }

  &__drag-handle {
    position: absolute;

    &::after {
      position: absolute;
      content: '';
      display: block;
      width: $drag-handle-width;
      height: $drag-handle-height;
      background-color: $drag-handle-background-colour;
      border: $drag-handle-border;

      // This stops the borders disappearing when keyboard
      // nudging.
      outline: 1px solid transparent;
    }

    &:focus {
      &::after {
<<<<<<< HEAD
        border-color: blue;
=======
        border-color: $drag-handle-active-border-color;
        background: $drag-handle-active-bg-color;
>>>>>>> 64a91db2
      }
    }
  }

  .ord-nw {
    top: 0;
    left: 0;
    margin-top: -$half-drag-handle-height;
    margin-left: -$half-drag-handle-width;
    cursor: nw-resize;

    &::after {
      top: 0;
      left: 0;
    }
  }
  .ord-n {
    top: 0;
    left: 50%;
    margin-top: -$half-drag-handle-height;
    margin-left: -$half-drag-handle-width;
    cursor: n-resize;

    &::after {
      top: 0;
    }
  }
  .ord-ne {
    top: 0;
    right: 0;
    margin-top: -$half-drag-handle-height;
    margin-right: -$half-drag-handle-width;
    cursor: ne-resize;

    &::after {
      top: 0;
      right: 0;
    }
  }
  .ord-e {
    top: 50%;
    right: 0;
    margin-top: -$half-drag-handle-height;
    margin-right: -$half-drag-handle-width;
    cursor: e-resize;

    &::after {
      right: 0;
    }
  }
  .ord-se {
    bottom: 0;
    right: 0;
    margin-bottom: -$half-drag-handle-height;
    margin-right: -$half-drag-handle-width;
    cursor: se-resize;

    &::after {
      bottom: 0;
      right: 0;
    }
  }
  .ord-s {
    bottom: 0;
    left: 50%;
    margin-bottom: -$half-drag-handle-height;
    margin-left: -$half-drag-handle-width;
    cursor: s-resize;

    &::after {
      bottom: 0;
    }
  }
  .ord-sw {
    bottom: 0;
    left: 0;
    margin-bottom: -$half-drag-handle-height;
    margin-left: -$half-drag-handle-width;
    cursor: sw-resize;

    &::after {
      bottom: 0;
      left: 0;
    }
  }
  .ord-w {
    top: 50%;
    left: 0;
    margin-top: -$half-drag-handle-height;
    margin-left: -$half-drag-handle-width;
    cursor: w-resize;

    &::after {
      left: 0;
    }
  }

  // Use the same specificity as the ords above but just
  // come after.
  &__disabled &__drag-handle {
    cursor: inherit;
  }

  &__drag-bar {
    position: absolute;

    &.ord-n {
      top: 0;
      left: 0;
      width: 100%;
      height: $drag-bar-size;
      margin-top: -$half-drag-bar-size;
    }
    &.ord-e {
      right: 0;
      top: 0;
      width: $drag-bar-size;
      height: 100%;
      margin-right: -$half-drag-bar-size;
    }
    &.ord-s {
      bottom: 0;
      left: 0;
      width: 100%;
      height: $drag-bar-size;
      margin-bottom: -$half-drag-bar-size;
    }
    &.ord-w {
      top: 0;
      left: 0;
      width: $drag-bar-size;
      height: 100%;
      margin-left: -$half-drag-bar-size;
    }
  }

  &--new-crop &__drag-bar,
  &--new-crop &__drag-handle,
  &--fixed-aspect &__drag-bar {
    display: none;
  }

  &--fixed-aspect &__drag-handle.ord-n,
  &--fixed-aspect &__drag-handle.ord-e,
  &--fixed-aspect &__drag-handle.ord-s,
  &--fixed-aspect &__drag-handle.ord-w {
    display: none;
  }

  @media #{$mobile-media-query} {
    .ord-n,
    .ord-e,
    .ord-s,
    .ord-w {
      display: none;
    }

    &__drag-handle {
      width: $drag-handle-mobile-width;
      height: $drag-handle-mobile-height;
    }
  }
}<|MERGE_RESOLUTION|>--- conflicted
+++ resolved
@@ -31,15 +31,12 @@
   overflow: hidden;
   max-width: 100%;
 
-<<<<<<< HEAD
-=======
   & *,
   & *::before,
   & *::after {
     box-sizing: border-box;
   }
 
->>>>>>> 64a91db2
   &--disabled,
   &--locked {
     cursor: inherit;
@@ -73,12 +70,8 @@
 
     &:focus {
       outline: none;
-<<<<<<< HEAD
-      border: 1px solid blue;
-=======
       border-color: $drag-handle-active-border-color;
       border-style: solid;
->>>>>>> 64a91db2
     }
   }
   &--invisible-crop &__crop-selection {
@@ -150,12 +143,8 @@
 
     &:focus {
       &::after {
-<<<<<<< HEAD
-        border-color: blue;
-=======
         border-color: $drag-handle-active-border-color;
         background: $drag-handle-active-bg-color;
->>>>>>> 64a91db2
       }
     }
   }
