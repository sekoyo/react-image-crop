--- conflicted
+++ resolved
@@ -86,6 +86,7 @@
   componentDidMount() {
     document.addEventListener('mousemove', this.onDocMouseTouchMove);
     document.addEventListener('touchmove', this.onDocMouseTouchMove);
+
     document.addEventListener('mouseup', this.onDocMouseTouchEnd);
     document.addEventListener('touchend', this.onDocMouseTouchEnd);
     document.addEventListener('touchcancel', this.onDocMouseTouchEnd);
@@ -113,53 +114,8 @@
     document.removeEventListener('touchcancel', this.onDocMouseTouchEnd);
   }
 
-<<<<<<< HEAD
-  onDocMouseTouchMove(e) {
-    this.props.onDragStart();
-
-    if (this.props.disabled) {
-      return;
-    }
-
-    if (!this.mouseDownOnCrop) {
-      return;
-    }
-
-    e.preventDefault(); // Stop drag selection.
-
-    const { crop } = this.state;
-    const evData = this.evData;
-    const clientPos = getClientPos(e);
-
-    if (evData.isResize && crop.aspect && evData.cropOffset) {
-      clientPos.y = this.straightenYPath(clientPos.x);
-    }
-
-    const {rotation, isFlipped} = this.props
-    let factor = (rotation < 90 || rotation > 270) ? 1 : -1
-    let factorWithFlip = factor
-    const flippedFactor = isFlipped ? factorWithFlip *= -1 : factorWithFlip
-
-    const xDiffPx = flippedFactor * (clientPos.x - evData.clientStartX);
-    evData.xDiffPc = (xDiffPx / evData.imageWidth) * 100;
-
-    const yDiffPx = factor * (clientPos.y - evData.clientStartY);
-    evData.yDiffPc = (yDiffPx / evData.imageHeight) * 100;
-
-    if (evData.isResize) {
-      this.resizeCrop();
-    } else {
-      this.dragCrop();
-    }
-
-    this.cropInvalid = false;
-    this.props.onChange(crop, this.getPixelCrop(crop));
-    this.setState({ crop });
-  }
-=======
   onCropMouseTouchDown = (e) => {
     const { crop, disabled } = this.props;
->>>>>>> ba2f2765
 
     if (disabled) {
       return;
@@ -439,15 +395,9 @@
   dragCrop() {
     const nextCrop = this.makeNewCrop();
     const evData = this.evData;
-<<<<<<< HEAD
-    const {rotation} = this.props;
-    crop.x = clamp(evData.cropStartX + evData.xDiffPc, 0, 100 - crop.width);
-    crop.y = clamp(evData.cropStartY + evData.yDiffPc, 0, 100 - crop.height);
-=======
     nextCrop.x = clamp(evData.cropStartX + evData.xDiffPc, 0, 100 - nextCrop.width);
     nextCrop.y = clamp(evData.cropStartY + evData.yDiffPc, 0, 100 - nextCrop.height);
     return nextCrop;
->>>>>>> ba2f2765
   }
 
   resizeCrop() {
