/* globals document, window */
import React, { PureComponent } from 'react';
import PropTypes from 'prop-types';

// Feature detection
// https://developer.mozilla.org/en-US/docs/Web/API/EventTarget/addEventListener#Improving_scrolling_performance_with_passive_listeners
let passiveSupported = false;

try {
  window.addEventListener('test', null, Object.defineProperty({}, 'passive', {
    get: () => { passiveSupported = true; return true; },
  }));
} catch (err) {} // eslint-disable-line no-empty

function getClientPos(e) {
  let pageX;
  let pageY;

  if (e.touches) {
    [{ pageX, pageY }] = e.touches;
  } else {
    ({ pageX, pageY } = e);
  }

  return {
    x: pageX,
    y: pageY,
  };
}

function clamp(num, min, max) {
  return Math.min(Math.max(num, min), max);
}

function isCropValid(crop) {
  return crop && crop.width && crop.height && !isNaN(crop.width) && !isNaN(crop.height);
}

function inverseOrd(ord) {
  let inversedOrd;

  if (ord === 'n') inversedOrd = 's';
  else if (ord === 'ne') inversedOrd = 'sw';
  else if (ord === 'e') inversedOrd = 'w';
  else if (ord === 'se') inversedOrd = 'nw';
  else if (ord === 's') inversedOrd = 'n';
  else if (ord === 'sw') inversedOrd = 'ne';
  else if (ord === 'w') inversedOrd = 'e';
  else if (ord === 'nw') inversedOrd = 'se';

  return inversedOrd;
}

function makeAspectCrop(crop, imageWidth, imageHeight) {
  if (isNaN(crop.aspect)) {
    console.warn('`crop.aspect` should be a number in order to make an aspect crop', crop);
    return crop;
  }

  const completeCrop = {
    x: 0,
    y: 0,
    ...crop,
  };

  if (crop.width) {
    completeCrop.height = completeCrop.width / crop.aspect;
  }
  if (crop.height) {
    completeCrop.width = completeCrop.height * crop.aspect;
  }

  if (completeCrop.y + completeCrop.height > imageHeight) {
    completeCrop.height = imageHeight - completeCrop.y;
    completeCrop.width = completeCrop.height * crop.aspect;
  }

  if (completeCrop.x + completeCrop.width > imageWidth) {
    completeCrop.width = imageWidth - completeCrop.x;
    completeCrop.height = completeCrop.width / crop.aspect;
  }

  return completeCrop;
}

function convertToPercentCrop(crop, imageWidth, imageHeight) {
  if (crop.unit === 'pc') {
    return crop;
  }

  return {
    unit: 'pc',
    aspect: crop.aspect,
    x: crop.x / imageWidth * 100,
    y: crop.y / imageHeight * 100,
    width: crop.width / imageWidth * 100,
    height: crop.height / imageHeight * 100,
  };
}

function convertToPixelCrop(crop, imageWidth, imageHeight) {
  if (crop.unit === 'px') {
    return crop;
  }

  return {
    unit: 'px',
    aspect: crop.aspect,
    x: crop.x * imageWidth / 100,
    y: crop.y * imageHeight / 100,
    width: crop.width * imageWidth / 100,
    height: crop.height * imageHeight / 100,
  };
}

function isAspectInvalid(crop, imageWidth, imageHeight) {
  if ((!crop.width && crop.height) || (crop.width && !crop.height)) {
    return true;
  }

  if (crop.unit === 'px') {
    return (
      crop.width / crop.aspect !== crop.height ||
      crop.height * crop.aspect !== crop.width ||
      crop.y + crop.height > imageHeight ||
      crop.x + crop.width > imageWidth
    );
  }

  const cropX = Math.round((imageWidth * (crop.x / 100)));
  const cropY = Math.round((imageHeight * (crop.y / 100)));
  const cropHeight = Math.round((imageHeight * (crop.height / 100)));
  const cropWidth = Math.round((imageWidth * (crop.width / 100)));

  return (
    cropWidth / crop.aspect !== cropHeight ||
    cropHeight * crop.aspect !== cropWidth ||
    cropY + crop.height > imageHeight ||
    cropX + crop.width > imageWidth
  );
}

function resolveCrop(crop, imageWidth, imageHeight) {
  if (crop && crop.aspect && isAspectInvalid(crop, imageWidth, imageHeight)) {
    return makeAspectCrop(crop, imageWidth, imageHeight);
  }

  return crop;
}

function containCrop(prevCrop, crop, imageWidth, imageHeight) {
  const contained = { ...crop };
  const isPixels = crop.units === 'px';
  const imageMaxWidth = isPixels ? imageWidth : 100;
  const imageMaxHeight = isPixels ? imageHeight : 100;

  // Non-aspects are simple
  if (!crop.aspect) {
    if (crop.x < 0) {
      contained.x = 0;
      contained.width += crop.x;
    } else if ((crop.x + crop.width) > imageMaxWidth) {
      contained.width = (imageMaxWidth - crop.x);
    }

    if ((crop.y + crop.height) > imageMaxHeight) {
      contained.height = (imageMaxHeight - crop.y);
    }

    return contained;
  }

  let widthAdjusted = false;

  if (crop.x < 0) {
    contained.x = 0;
    contained.width += crop.x;
    contained.height = contained.width / crop.aspect;
<<<<<<< HEAD
    heightAdjusted = true;
  } else if ((crop.x + crop.width) > imageMaxWidth) {
    contained.width = (imageMaxWidth - crop.x);
=======
    widthAdjusted = true;
  } else if ((crop.x + crop.width) > image.width) {
    contained.width = (image.width - crop.x);
>>>>>>> 93c3b8b5
    contained.height = contained.width / crop.aspect;
    widthAdjusted = true;
  }

  // If sizing in up direction we need to pin Y at the point it
  // would be at the boundary.
  if (widthAdjusted && prevCrop.y > contained.y) {
    contained.y = crop.y + (crop.height - contained.height);
  }

  let heightAdjusted = false;

<<<<<<< HEAD
  if ((crop.y + crop.height) > imageMaxHeight) {
    contained.height = (imageMaxHeight - crop.y);
    contained.width = contained.height * crop.aspect;
    widthAdjusted = true;
=======
  if ((contained.y + contained.height) > image.height) {
    contained.height = (image.height - contained.y);
    contained.width = contained.height * contained.aspect;
    heightAdjusted = true;
>>>>>>> 93c3b8b5
  }

  // If sizing in left direction we need to pin X at the point it
  // would be at the boundary.
  if (heightAdjusted && prevCrop.x > contained.x) {
    contained.x = crop.x + (crop.width - contained.width);
  }

  return contained;
}

class ReactCrop extends PureComponent {
  window = window

  document = document

  state = {}

  componentDidMount() {
    const options = passiveSupported ? { passive: false } : false;

    this.document.addEventListener('mousemove', this.onDocMouseTouchMove, options);
    this.document.addEventListener('touchmove', this.onDocMouseTouchMove, options);

    this.document.addEventListener('mouseup', this.onDocMouseTouchEnd, options);
    this.document.addEventListener('touchend', this.onDocMouseTouchEnd, options);
    this.document.addEventListener('touchcancel', this.onDocMouseTouchEnd, options);
  }

  componentWillUnmount() {
    this.document.removeEventListener('mousemove', this.onDocMouseTouchMove);
    this.document.removeEventListener('touchmove', this.onDocMouseTouchMove);

    this.document.removeEventListener('mouseup', this.onDocMouseTouchEnd);
    this.document.removeEventListener('touchend', this.onDocMouseTouchEnd);
    this.document.removeEventListener('touchcancel', this.onDocMouseTouchEnd);
  }

  onCropMouseTouchDown = (e) => {
    const { crop, disabled } = this.props;

    if (disabled) {
      return;
    }

    e.preventDefault(); // Stop drag selection.

    const clientPos = getClientPos(e);

    // Focus for detecting keypress.
    this.componentRef.focus({ preventScroll: true });

    const { ord } = e.target.dataset;
    const xInversed = ord === 'nw' || ord === 'w' || ord === 'sw';
    const yInversed = ord === 'nw' || ord === 'n' || ord === 'ne';

    let cropOffset;

    if (crop.aspect) {
      cropOffset = this.getElementOffset(this.cropSelectRef);
    }

    this.evData = {
      clientStartX: clientPos.x,
      clientStartY: clientPos.y,
      cropStartWidth: crop.width,
      cropStartHeight: crop.height,
      cropStartX: xInversed ? (crop.x + crop.width) : crop.x,
      cropStartY: yInversed ? (crop.y + crop.height) : crop.y,
      xInversed,
      yInversed,
      xCrossOver: xInversed,
      yCrossOver: yInversed,
      startXCrossOver: xInversed,
      startYCrossOver: yInversed,
      isResize: e.target.dataset.ord,
      ord,
      cropOffset,
    };

    this.mouseDownOnCrop = true;
    this.setState({ cropIsActive: true });
  }

  onComponentMouseTouchDown = (e) => {
    const {
      crop,
      disabled,
      locked,
      keepSelection,
      onChange,
    } = this.props;

    if (e.target !== this.imageRef) {
      return;
    }

    if (disabled || locked || (keepSelection && isCropValid(crop))) {
      return;
    }

    e.preventDefault(); // Stop drag selection.

    const clientPos = getClientPos(e);

    // Focus for detecting keypress.
    this.componentRef.focus({ preventScroll: true });

    const imageOffset = this.getElementOffset(this.imageRef);
    const isPixels = !(crop && crop.units !== 'px');
    const x = isPixels ?
      clientPos.x - imageOffset.left :
      ((clientPos.x - imageOffset.left) / this.imageRef.width) * 100;
    const y = isPixels ?
      clientPos.y - imageOffset.top :
      ((clientPos.y - imageOffset.top) / this.imageRef.height) * 100;

    const nextCrop = {
      units: crop ? crop.unit : 'px',
      aspect: crop ? crop.aspect : undefined,
      x,
      y,
      width: 0,
      height: 0,
    };

    this.evData = {
      clientStartX: clientPos.x,
      clientStartY: clientPos.y,
      cropStartWidth: nextCrop.width,
      cropStartHeight: nextCrop.height,
      cropStartX: nextCrop.x,
      cropStartY: nextCrop.y,
      xInversed: false,
      yInversed: false,
      xCrossOver: false,
      yCrossOver: false,
      startXCrossOver: false,
      startYCrossOver: false,
      isResize: true,
      ord: 'nw',
    };

    this.mouseDownOnCrop = true;
    onChange(
      convertToPixelCrop(nextCrop, this.imageRef.width, this.imageRef.height),
      convertToPercentCrop(nextCrop, this.imageRef.width, this.imageRef.height),
    );
    this.setState({ cropIsActive: true });
  }

  onDocMouseTouchMove = (e) => {
    const {
      crop,
      disabled,
      onChange,
      onDragStart,
    } = this.props;

    if (disabled) {
      return;
    }

    if (!this.mouseDownOnCrop) {
      return;
    }

    e.preventDefault(); // Stop drag selection.

    if (!this.dragStarted) {
      this.dragStarted = true;
      onDragStart(e);
    }

    const { evData } = this;
    const clientPos = getClientPos(e);

    if (evData.isResize && crop.aspect && evData.cropOffset) {
      clientPos.y = this.straightenYPath(clientPos.x);
    }

    evData.xDiff = clientPos.x - evData.clientStartX;
    evData.xDiffPc = (evData.xDiff / this.imageRef.width) * 100;
    evData.yDiff = clientPos.y - evData.clientStartY;
    evData.yDiffPc = (evData.yDiff / this.imageRef.height) * 100;

    let nextCrop;

    if (evData.isResize) {
      nextCrop = this.resizeCrop();
    } else {
      nextCrop = this.dragCrop();
    }

    if (nextCrop !== crop) {
      onChange(
        convertToPixelCrop(nextCrop, this.imageRef.width, this.imageRef.height),
        convertToPercentCrop(nextCrop, this.imageRef.width, this.imageRef.height),
      );
    }
  }

  onComponentKeyDown = (e) => {
    const {
      crop,
      disabled,
      onChange,
      onComplete,
    } = this.props;

    if (disabled) {
      return;
    }

    const keyCode = e.which;
    let nudged = false;

    if (!isCropValid(crop)) {
      return;
    }

    const nextCrop = this.makeNewCrop();

    if (keyCode === ReactCrop.arrowKey.left) {
      nextCrop.x -= ReactCrop.nudgeStep;
      nudged = true;
    } else if (keyCode === ReactCrop.arrowKey.right) {
      nextCrop.x += ReactCrop.nudgeStep;
      nudged = true;
    } else if (keyCode === ReactCrop.arrowKey.up) {
      nextCrop.y -= ReactCrop.nudgeStep;
      nudged = true;
    } else if (keyCode === ReactCrop.arrowKey.down) {
      nextCrop.y += ReactCrop.nudgeStep;
      nudged = true;
    }

    if (nudged) {
      e.preventDefault(); // Stop drag selection.

      if (nextCrop.unit === 'px') {
        nextCrop.x = clamp(nextCrop.x, 0, this.imageRef.width - nextCrop.width);
        nextCrop.y = clamp(nextCrop.y, 0, this.imageRef.height - nextCrop.height);
      } else {
        nextCrop.x = clamp(nextCrop.x, 0, 100);
        nextCrop.y = clamp(nextCrop.y, 0, 100);
      }

      const pixelCrop = convertToPixelCrop(nextCrop, this.imageRef.width, this.imageRef.height);
      const percentCrop = convertToPercentCrop(nextCrop, this.imageRef.width, this.imageRef.height);
      onChange(pixelCrop, percentCrop);
      onComplete(pixelCrop, percentCrop);
    }
  }

  onDocMouseTouchEnd = (e) => {
    const {
      crop,
      disabled,
      onComplete,
      onDragEnd,
    } = this.props;

    if (disabled) {
      return;
    }

    if (this.mouseDownOnCrop) {
      this.mouseDownOnCrop = false;
      this.dragStarted = false;
      onDragEnd(e);
      onComplete(
        convertToPixelCrop(crop, this.imageRef.width, this.imageRef.height),
        convertToPercentCrop(crop, this.imageRef.width, this.imageRef.height),
      );
      this.setState({ cropIsActive: false });
    }
  }

  onImageLoad(image) {
    const {
      onComplete,
      onChange,
      onImageLoaded,
    } = this.props;

    const crop = this.makeNewCrop();
    const resolvedCrop = resolveCrop(crop, image.width, image.height);

    // Return false from onImageLoaded if you set the crop with setState in there as otherwise
    // the subsequent onChange + onComplete will not have your updated crop.
    const res = onImageLoaded(image);

    if (res !== false) {
      const pixelCrop = convertToPixelCrop(resolvedCrop, image.width, image.height);
      const percentCrop = convertToPercentCrop(resolvedCrop, image.width, image.height);
      onChange(pixelCrop, percentCrop);
      onComplete(pixelCrop, percentCrop);
    }
  }

  getElementOffset(el) {
    const rect = el.getBoundingClientRect();
    const docEl = this.document.documentElement;

    const rectTop = (rect.top + this.window.pageYOffset) - docEl.clientTop;
    const rectLeft = (rect.left + this.window.pageXOffset) - docEl.clientLeft;

    return {
      top: rectTop,
      left: rectLeft,
    };
  }

  getCropStyle() {
    const { crop } = this.props;
    const unit = crop.unit === 'px' ? 'px' : '%';

    return {
      top: `${crop.y}${unit}`,
      left: `${crop.x}${unit}`,
      width: `${crop.width}${unit}`,
      height: `${crop.height}${unit}`,
    };
  }

  getLimits() {
    const {
      crop,
      minWidth,
      maxWidth,
      minHeight,
      maxHeight,
    } = this.props;

    if (crop.unit === 'px') {
      return {
        minWidth,
        maxWidth,
        minHeight,
        maxHeight,
      };
    }

    // Convert (min/max is in pixels since v7).
    return {
      minWidth: minWidth / this.imageRef.width * 100,
      maxWidth: maxWidth / this.imageRef.width * 100,
      minHeight: minHeight / this.imageRef.height * 100,
      maxHeight: maxHeight / this.imageRef.height * 100,
    };
  }

  getNewSize() {
    const { crop } = this.props;
    const { evData } = this;
    const isPixels = crop.unit === 'px';
    const imageWidth = this.imageRef.width;
    const imageHeight = this.imageRef.height;
    const limits = this.getLimits();

    // New width.
    let newWidth = isPixels ?
      evData.cropStartWidth + evData.xDiff :
      evData.cropStartWidth + evData.xDiffPc;

    if (evData.xCrossOver) {
      newWidth = Math.abs(newWidth);
    }

    newWidth = clamp(newWidth, limits.minWidth, limits.maxWidth || imageWidth);

    // New height.
    let newHeight;

    if (crop.aspect) {
      newHeight = newWidth / crop.aspect;
    } else {
      newHeight = isPixels ?
        evData.cropStartHeight + evData.yDiff :
        evData.cropStartHeight + evData.yDiffPc;
    }

    if (evData.yCrossOver) {
      // Cap if polarity is inversed and the height fills the y space.
      newHeight = Math.min(Math.abs(newHeight), evData.cropStartY);
    }

    newHeight = clamp(newHeight, limits.minHeight, limits.maxHeight || imageHeight);

    if (crop.aspect) {
      newWidth = clamp(newHeight * crop.aspect, 0, imageWidth);
    }

    return {
      width: newWidth,
      height: newHeight,
    };
  }

  dragCrop() {
    const nextCrop = this.makeNewCrop();
    const { evData } = this;

    if (nextCrop.units === 'px') {
      nextCrop.x = clamp(evData.cropStartX + evData.xDiff, 0, this.imageRef.width - nextCrop.width);
      nextCrop.y = clamp(evData.cropStartY + evData.yDiff, 0, this.imageRef.height - nextCrop.height);
    } else {
      nextCrop.x = clamp(evData.cropStartX + evData.xDiffPc, 0, 100 - nextCrop.width);
      nextCrop.y = clamp(evData.cropStartY + evData.yDiffPc, 0, 100 - nextCrop.height);
    }

    return nextCrop;
  }

  resizeCrop() {
    const { evData } = this;
    const nextCrop = this.makeNewCrop();
    const { ord } = evData;

    // On the inverse change the diff so it's the same and
    // the same algo applies.
    if (evData.xInversed) {
      evData.xDiff -= evData.cropStartWidth * 2;
      evData.xDiffPc -= evData.cropStartWidth * 2;
    }
    if (evData.yInversed) {
      evData.yDiff -= evData.cropStartHeight * 2;
      evData.yDiffPc -= evData.cropStartHeight * 2;
    }

    // New size.
    const newSize = this.getNewSize();

    // Adjust x/y to give illusion of 'staticness' as width/height is increased
    // when polarity is inversed.
    let newX = evData.cropStartX;
    let newY = evData.cropStartY;

    if (evData.xCrossOver) {
      newX = nextCrop.x + (nextCrop.width - newSize.width);
    }

    if (evData.yCrossOver) {
      // This not only removes the little "shake" when inverting at a diagonal, but for some
      // reason y was way off at fast speeds moving sw->ne with fixed aspect only, I couldn't
      // figure out why.
      if (evData.lastYCrossover === false) {
        newY = nextCrop.y - newSize.height;
      } else {
        newY = nextCrop.y + (nextCrop.height - newSize.height);
      }
    }

    const containedCrop = containCrop(this.props.crop, {
      unit: nextCrop.unit,
      x: newX,
      y: newY,
      width: newSize.width,
      height: newSize.height,
      aspect: nextCrop.aspect,
    }, this.imageRef.width, this.imageRef.height);

    // Apply x/y/width/height changes depending on ordinate (fixed aspect always applies both).
    if (nextCrop.aspect || ReactCrop.xyOrds.indexOf(ord) > -1) {
      nextCrop.x = containedCrop.x;
      nextCrop.y = containedCrop.y;
      nextCrop.width = containedCrop.width;
      nextCrop.height = containedCrop.height;
    } else if (ReactCrop.xOrds.indexOf(ord) > -1) {
      nextCrop.x = containedCrop.x;
      nextCrop.width = containedCrop.width;
    } else if (ReactCrop.yOrds.indexOf(ord) > -1) {
      nextCrop.y = containedCrop.y;
      nextCrop.height = containedCrop.height;
    }

    evData.lastYCrossover = evData.yCrossOver;
    this.crossOverCheck();

    return nextCrop;
  }

  straightenYPath(clientX) {
    const { evData } = this;
    const { ord } = evData;
    const { cropOffset, cropStartWidth, cropStartHeight } = evData;
    let k;
    let d;

    if (ord === 'nw' || ord === 'se') {
      k = cropStartHeight / cropStartWidth;
      d = cropOffset.top - (cropOffset.left * k);
    } else {
      k = -cropStartHeight / cropStartWidth;
      d = cropOffset.top + (cropStartHeight - (cropOffset.left * k));
    }

    return (k * clientX) + d;
  }

  createCropSelection() {
    const { disabled, locked, renderSelectionAddon } = this.props;
    const style = this.getCropStyle();

    return (
      <div
        ref={(n) => { this.cropSelectRef = n; }}
        style={style}
        className="ReactCrop__crop-selection"
        onMouseDown={this.onCropMouseTouchDown}
        onTouchStart={this.onCropMouseTouchDown}
        role="presentation"
      >
        {!disabled && !locked && (
          <div className="ReactCrop__drag-elements">
            <div className="ReactCrop__drag-bar ord-n" data-ord="n" />
            <div className="ReactCrop__drag-bar ord-e" data-ord="e" />
            <div className="ReactCrop__drag-bar ord-s" data-ord="s" />
            <div className="ReactCrop__drag-bar ord-w" data-ord="w" />

            <div className="ReactCrop__drag-handle ord-nw" data-ord="nw" />
            <div className="ReactCrop__drag-handle ord-n" data-ord="n" />
            <div className="ReactCrop__drag-handle ord-ne" data-ord="ne" />
            <div className="ReactCrop__drag-handle ord-e" data-ord="e" />
            <div className="ReactCrop__drag-handle ord-se" data-ord="se" />
            <div className="ReactCrop__drag-handle ord-s" data-ord="s" />
            <div className="ReactCrop__drag-handle ord-sw" data-ord="sw" />
            <div className="ReactCrop__drag-handle ord-w" data-ord="w" />
          </div>
        )}
        {renderSelectionAddon && renderSelectionAddon(this.state)}
      </div>
    );
  }

  makeNewCrop() {
    const crop = {
      ...ReactCrop.defaultCrop,
      ...this.props.crop,
    };

    return crop;
  }

  crossOverCheck() {
    const { evData } = this;
    let xDiffNorm;
    let yDiffNorm;

    if (this.props.crop.unit === 'px') {
      xDiffNorm = evData.xDiff;
      yDiffNorm = evData.yDiff;
    } else {
      xDiffNorm = evData.xDiffPc;
      yDiffNorm = evData.yDiffPc;
    }

    if ((!evData.xCrossOver && -Math.abs(evData.cropStartWidth) - xDiffNorm >= 0) ||
      (evData.xCrossOver && -Math.abs(evData.cropStartWidth) - xDiffNorm <= 0)) {
      evData.xCrossOver = !evData.xCrossOver;
    }

    if ((!evData.yCrossOver && -Math.abs(evData.cropStartHeight) - yDiffNorm >= 0) ||
      (evData.yCrossOver && -Math.abs(evData.cropStartHeight) - yDiffNorm <= 0)) {
      evData.yCrossOver = !evData.yCrossOver;
    }

    const swapXOrd = evData.xCrossOver !== evData.startXCrossOver;
    const swapYOrd = evData.yCrossOver !== evData.startYCrossOver;

    evData.inversedXOrd = swapXOrd ? inverseOrd(evData.ord) : false;
    evData.inversedYOrd = swapYOrd ? inverseOrd(evData.ord) : false;
  }

  render() {
    const {
      children,
      className,
      crossorigin,
      crop,
      disabled,
      locked,
      imageAlt,
      onImageError,
      src,
      style,
      imageStyle,
    } = this.props;
    const { cropIsActive } = this.state;
    let cropSelection;

    if (isCropValid(crop) && this.imageRef) {
      cropSelection = this.createCropSelection();
    }

    const componentClasses = ['ReactCrop'];

    if (cropIsActive) {
      componentClasses.push('ReactCrop--active');
    }

    if (crop) {
      if (crop.aspect) {
        componentClasses.push('ReactCrop--fixed-aspect');
      }

      // In this case we have to shadow the image, since the box-shadow
      // on the crop won't work.
      if (cropIsActive && (!crop.width || !crop.height)) {
        componentClasses.push('ReactCrop--crop-invisible');
      }
    }

    if (disabled) {
      componentClasses.push('ReactCrop--disabled');
    }

    if (locked) {
      componentClasses.push('ReactCrop--locked');
    }

    if (className) {
      componentClasses.push(...className.split(' '));
    }

    return (
      <div
        ref={(n) => { this.componentRef = n; }}
        className={componentClasses.join(' ')}
        style={style}
        onTouchStart={this.onComponentMouseTouchDown}
        onMouseDown={this.onComponentMouseTouchDown}
        role="presentation"
        tabIndex={1}
        onKeyDown={this.onComponentKeyDown}
      >
        <img
          ref={(n) => { this.imageRef = n; }}
          crossOrigin={crossorigin}
          className="ReactCrop__image"
          style={imageStyle}
          src={src}
          onLoad={e => this.onImageLoad(e.target)}
          onError={onImageError}
          alt={imageAlt}
        />
        {children}
        {cropSelection}
      </div>
    );
  }
}

ReactCrop.xOrds = ['e', 'w'];
ReactCrop.yOrds = ['n', 's'];
ReactCrop.xyOrds = ['nw', 'ne', 'se', 'sw'];

ReactCrop.arrowKey = {
  left: 37,
  up: 38,
  right: 39,
  down: 40,
};

ReactCrop.nudgeStep = 0.2;

ReactCrop.defaultCrop = {
  x: 0,
  y: 0,
  width: 0,
  height: 0,
  unit: 'px',
};

ReactCrop.propTypes = {
  className: PropTypes.string,
  crossorigin: PropTypes.string,
  children: PropTypes.oneOfType([
    PropTypes.arrayOf(PropTypes.node),
    PropTypes.node,
  ]),
  crop: PropTypes.shape({
    aspect: PropTypes.number,
    x: PropTypes.number,
    y: PropTypes.number,
    width: PropTypes.number,
    height: PropTypes.number,
    unit: PropTypes.oneOf(['px', 'pc']),
  }),
  disabled: PropTypes.bool,
  locked: PropTypes.bool,
  imageAlt: PropTypes.string,
  imageStyle: PropTypes.shape({}),
  keepSelection: PropTypes.bool,
  minWidth: PropTypes.number,
  minHeight: PropTypes.number,
  maxWidth: PropTypes.number,
  maxHeight: PropTypes.number,
  onChange: PropTypes.func.isRequired,
  onImageError: PropTypes.func,
  onComplete: PropTypes.func,
  onImageLoaded: PropTypes.func,
  onDragStart: PropTypes.func,
  onDragEnd: PropTypes.func,
  src: PropTypes.string.isRequired,
  style: PropTypes.shape({}),
  renderSelectionAddon: PropTypes.func,
};

ReactCrop.defaultProps = {
  className: undefined,
  crop: undefined,
  crossorigin: undefined,
  disabled: false,
  locked: false,
  imageAlt: '',
  maxWidth: undefined,
  maxHeight: undefined,
  minWidth: 0,
  minHeight: 0,
  keepSelection: false,
  onComplete: () => {},
  onImageError: () => {},
  onImageLoaded: () => {},
  onDragStart: () => {},
  onDragEnd: () => {},
  children: undefined,
  style: undefined,
  imageStyle: undefined,
  renderSelectionAddon: undefined,
};

export {
  ReactCrop as default,
  ReactCrop as Component,
  makeAspectCrop,
  containCrop,
};<|MERGE_RESOLUTION|>--- conflicted
+++ resolved
@@ -1,6 +1,7 @@
 /* globals document, window */
 import React, { PureComponent } from 'react';
 import PropTypes from 'prop-types';
+import clsx from 'clsx';
 
 // Feature detection
 // https://developer.mozilla.org/en-US/docs/Web/API/EventTarget/addEventListener#Improving_scrolling_performance_with_passive_listeners
@@ -37,18 +38,15 @@
 }
 
 function inverseOrd(ord) {
-  let inversedOrd;
-
-  if (ord === 'n') inversedOrd = 's';
-  else if (ord === 'ne') inversedOrd = 'sw';
-  else if (ord === 'e') inversedOrd = 'w';
-  else if (ord === 'se') inversedOrd = 'nw';
-  else if (ord === 's') inversedOrd = 'n';
-  else if (ord === 'sw') inversedOrd = 'ne';
-  else if (ord === 'w') inversedOrd = 'e';
-  else if (ord === 'nw') inversedOrd = 'se';
-
-  return inversedOrd;
+  if (ord === 'n') return 's';
+  if (ord === 'ne') return 'sw';
+  if (ord === 'e') return 'w';
+  if (ord === 'se') return 'nw';
+  if (ord === 's') return 'n';
+  if (ord === 'sw') return 'ne';
+  if (ord === 'w') return 'e';
+  if (ord === 'nw') return 'se';
+  return ord;
 }
 
 function makeAspectCrop(crop, imageWidth, imageHeight) {
@@ -84,12 +82,12 @@
 }
 
 function convertToPercentCrop(crop, imageWidth, imageHeight) {
-  if (crop.unit === 'pc') {
+  if (crop.unit === '%') {
     return crop;
   }
 
   return {
-    unit: 'pc',
+    unit: '%',
     aspect: crop.aspect,
     x: crop.x / imageWidth * 100,
     y: crop.y / imageHeight * 100,
@@ -150,7 +148,7 @@
 
 function containCrop(prevCrop, crop, imageWidth, imageHeight) {
   const contained = { ...crop };
-  const isPixels = crop.units === 'px';
+  const isPixels = crop.unit === 'px';
   const imageMaxWidth = isPixels ? imageWidth : 100;
   const imageMaxHeight = isPixels ? imageHeight : 100;
 
@@ -170,49 +168,36 @@
     return contained;
   }
 
-  let widthAdjusted = false;
+  let adjustedForX = false;
 
   if (crop.x < 0) {
     contained.x = 0;
     contained.width += crop.x;
     contained.height = contained.width / crop.aspect;
-<<<<<<< HEAD
-    heightAdjusted = true;
+    adjustedForX = true;
   } else if ((crop.x + crop.width) > imageMaxWidth) {
     contained.width = (imageMaxWidth - crop.x);
-=======
-    widthAdjusted = true;
-  } else if ((crop.x + crop.width) > image.width) {
-    contained.width = (image.width - crop.x);
->>>>>>> 93c3b8b5
     contained.height = contained.width / crop.aspect;
-    widthAdjusted = true;
+    adjustedForX = true;
   }
 
   // If sizing in up direction we need to pin Y at the point it
   // would be at the boundary.
-  if (widthAdjusted && prevCrop.y > contained.y) {
+  if (adjustedForX && prevCrop.y > contained.y) {
     contained.y = crop.y + (crop.height - contained.height);
   }
 
-  let heightAdjusted = false;
-
-<<<<<<< HEAD
-  if ((crop.y + crop.height) > imageMaxHeight) {
+  let adjustedForY = false;
+
+  if ((contained.y + contained.height) > imageMaxHeight) {
     contained.height = (imageMaxHeight - crop.y);
     contained.width = contained.height * crop.aspect;
-    widthAdjusted = true;
-=======
-  if ((contained.y + contained.height) > image.height) {
-    contained.height = (image.height - contained.y);
-    contained.width = contained.height * contained.aspect;
-    heightAdjusted = true;
->>>>>>> 93c3b8b5
+    adjustedForY = true;
   }
 
   // If sizing in left direction we need to pin X at the point it
   // would be at the boundary.
-  if (heightAdjusted && prevCrop.x > contained.x) {
+  if (adjustedForY && prevCrop.x > contained.x) {
     contained.x = crop.x + (crop.width - contained.width);
   }
 
@@ -317,16 +302,12 @@
     this.componentRef.focus({ preventScroll: true });
 
     const imageOffset = this.getElementOffset(this.imageRef);
-    const isPixels = !(crop && crop.units !== 'px');
-    const x = isPixels ?
-      clientPos.x - imageOffset.left :
-      ((clientPos.x - imageOffset.left) / this.imageRef.width) * 100;
-    const y = isPixels ?
-      clientPos.y - imageOffset.top :
-      ((clientPos.y - imageOffset.top) / this.imageRef.height) * 100;
+    const isPixels = !(crop && crop.unit !== 'px');
+    const x = isPixels ? clientPos.x - imageOffset.left : ((clientPos.x - imageOffset.left) / this.imageRef.width) * 100;
+    const y = isPixels ? clientPos.y - imageOffset.top : ((clientPos.y - imageOffset.top) / this.imageRef.height) * 100;
 
     const nextCrop = {
-      units: crop ? crop.unit : 'px',
+      unit: crop ? crop.unit : 'px',
       aspect: crop ? crop.aspect : undefined,
       x,
       y,
@@ -356,7 +337,7 @@
       convertToPixelCrop(nextCrop, this.imageRef.width, this.imageRef.height),
       convertToPercentCrop(nextCrop, this.imageRef.width, this.imageRef.height),
     );
-    this.setState({ cropIsActive: true });
+    this.setState({ cropIsActive: true, newCropIsBeingDrawn: true });
   }
 
   onDocMouseTouchMove = (e) => {
@@ -483,7 +464,7 @@
         convertToPixelCrop(crop, this.imageRef.width, this.imageRef.height),
         convertToPercentCrop(crop, this.imageRef.width, this.imageRef.height),
       );
-      this.setState({ cropIsActive: false });
+      this.setState({ cropIsActive: false, newCropIsBeingDrawn: false });
     }
   }
 
@@ -524,13 +505,12 @@
 
   getCropStyle() {
     const { crop } = this.props;
-    const unit = crop.unit === 'px' ? 'px' : '%';
 
     return {
-      top: `${crop.y}${unit}`,
-      left: `${crop.x}${unit}`,
-      width: `${crop.width}${unit}`,
-      height: `${crop.height}${unit}`,
+      top: `${crop.y}${crop.unit}`,
+      left: `${crop.x}${crop.unit}`,
+      width: `${crop.width}${crop.unit}`,
+      height: `${crop.height}${crop.unit}`,
     };
   }
 
@@ -570,9 +550,7 @@
     const limits = this.getLimits();
 
     // New width.
-    let newWidth = isPixels ?
-      evData.cropStartWidth + evData.xDiff :
-      evData.cropStartWidth + evData.xDiffPc;
+    let newWidth = isPixels ? evData.cropStartWidth + evData.xDiff : evData.cropStartWidth + evData.xDiffPc;
 
     if (evData.xCrossOver) {
       newWidth = Math.abs(newWidth);
@@ -612,7 +590,7 @@
     const nextCrop = this.makeNewCrop();
     const { evData } = this;
 
-    if (nextCrop.units === 'px') {
+    if (nextCrop.unit === 'px') {
       nextCrop.x = clamp(evData.cropStartX + evData.xDiff, 0, this.imageRef.width - nextCrop.width);
       nextCrop.y = clamp(evData.cropStartY + evData.yDiff, 0, this.imageRef.height - nextCrop.height);
     } else {
@@ -745,12 +723,10 @@
   }
 
   makeNewCrop() {
-    const crop = {
+    return {
       ...ReactCrop.defaultCrop,
       ...this.props.crop,
     };
-
-    return crop;
   }
 
   crossOverCheck() {
@@ -797,47 +773,23 @@
       style,
       imageStyle,
     } = this.props;
-    const { cropIsActive } = this.state;
-    let cropSelection;
-
-    if (isCropValid(crop) && this.imageRef) {
-      cropSelection = this.createCropSelection();
-    }
-
-    const componentClasses = ['ReactCrop'];
-
-    if (cropIsActive) {
-      componentClasses.push('ReactCrop--active');
-    }
-
-    if (crop) {
-      if (crop.aspect) {
-        componentClasses.push('ReactCrop--fixed-aspect');
-      }
-
-      // In this case we have to shadow the image, since the box-shadow
-      // on the crop won't work.
-      if (cropIsActive && (!crop.width || !crop.height)) {
-        componentClasses.push('ReactCrop--crop-invisible');
-      }
-    }
-
-    if (disabled) {
-      componentClasses.push('ReactCrop--disabled');
-    }
-
-    if (locked) {
-      componentClasses.push('ReactCrop--locked');
-    }
-
-    if (className) {
-      componentClasses.push(...className.split(' '));
-    }
+    const { cropIsActive, newCropIsBeingDrawn } = this.state;
+    const cropSelection = (isCropValid(crop) && this.imageRef) ? this.createCropSelection() : null;
+
+    const componentClasses = clsx('ReactCrop', className, {
+      'ReactCrop--active': cropIsActive,
+      'ReactCrop--disabled': disabled,
+      'ReactCrop--locked': locked,
+      'ReactCrop--new-crop': newCropIsBeingDrawn,
+      'ReactCrop--fixed-aspect': crop && crop.aspect,
+      // In this case we have to shadow the image, since the box-shadow on the crop won't work.
+      'ReactCrop--crop-invisible': crop && cropIsActive && (!crop.width || !crop.height),
+    });
 
     return (
       <div
         ref={(n) => { this.componentRef = n; }}
-        className={componentClasses.join(' ')}
+        className={componentClasses}
         style={style}
         onTouchStart={this.onComponentMouseTouchDown}
         onMouseDown={this.onComponentMouseTouchDown}
@@ -896,7 +848,7 @@
     y: PropTypes.number,
     width: PropTypes.number,
     height: PropTypes.number,
-    unit: PropTypes.oneOf(['px', 'pc']),
+    unit: PropTypes.oneOf(['px', '%']),
   }),
   disabled: PropTypes.bool,
   locked: PropTypes.bool,
