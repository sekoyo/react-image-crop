/* globals document, window */
import React, { PureComponent } from 'react';
import PropTypes from 'prop-types';
import clsx from 'clsx';

// Feature detection
// https://developer.mozilla.org/en-US/docs/Web/API/EventTarget/addEventListener#Improving_scrolling_performance_with_passive_listeners
let passiveSupported = false;

try {
  window.addEventListener('test', null, Object.defineProperty({}, 'passive', {
    get: () => { passiveSupported = true; return true; },
  }));
} catch (err) {} // eslint-disable-line no-empty

function getClientPos(e) {
  let pageX;
  let pageY;

  if (e.touches) {
    [{ pageX, pageY }] = e.touches;
  } else {
    ({ pageX, pageY } = e);
  }

  return {
    x: pageX,
    y: pageY,
  };
}

function clamp(num, min, max) {
  return Math.min(Math.max(num, min), max);
}

function isCropValid(crop) {
  return crop && crop.width && crop.height && !isNaN(crop.width) && !isNaN(crop.height);
}

function inverseOrd(ord) {
  if (ord === 'n') return 's';
  if (ord === 'ne') return 'sw';
  if (ord === 'e') return 'w';
  if (ord === 'se') return 'nw';
  if (ord === 's') return 'n';
  if (ord === 'sw') return 'ne';
  if (ord === 'w') return 'e';
  if (ord === 'nw') return 'se';
  return ord;
}

function makeAspectCrop(crop, imageWidth, imageHeight) {
  if (isNaN(crop.aspect)) {
    console.warn('`crop.aspect` should be a number in order to make an aspect crop', crop);
    return crop;
  }

  const completeCrop = {
    unit: 'px',
    x: 0,
    y: 0,
    ...crop,
  };

  const isPixels = crop.unit === 'px';
  const imageMaxWidth = isPixels ? imageWidth : 100;
  const imageMaxHeight = isPixels ? imageHeight : 100;

  function scaleWidth(width) {
    if (isPixels) return width;
    return width * imageHeight / imageWidth;
  }

  function scaleHeight(height) {
    if (isPixels) return height;
    return height * imageWidth / imageHeight;
  }

  if (crop.width) {
    completeCrop.height = scaleHeight(completeCrop.width / crop.aspect);
  }

  if (crop.height) {
    completeCrop.width = scaleWidth(completeCrop.height * crop.aspect);
  }

  if (completeCrop.y + completeCrop.height > imageMaxHeight) {
    completeCrop.height = imageMaxHeight - completeCrop.y;
    completeCrop.width = scaleWidth(completeCrop.height * crop.aspect);
  }

  if (completeCrop.x + completeCrop.width > imageMaxWidth) {
    completeCrop.width = imageMaxWidth - completeCrop.x;
    completeCrop.height = scaleHeight(completeCrop.width / crop.aspect);
  }

  return completeCrop;
}

function convertToPercentCrop(crop, imageWidth, imageHeight) {
  if (crop.unit === '%') {
    return crop;
  }

  return {
    unit: '%',
    aspect: crop.aspect,
    x: crop.x / imageWidth * 100,
    y: crop.y / imageHeight * 100,
    width: crop.width / imageWidth * 100,
    height: crop.height / imageHeight * 100,
  };
}

function convertToPixelCrop(crop, imageWidth, imageHeight) {
  if (crop.unit === 'px') {
    return crop;
  }

  return {
    unit: 'px',
    aspect: crop.aspect,
    x: crop.x * imageWidth / 100,
    y: crop.y * imageHeight / 100,
    width: crop.width * imageWidth / 100,
    height: crop.height * imageHeight / 100,
  };
}

function isAspectInvalid(crop, imageWidth, imageHeight) {
  if ((!crop.width && crop.height) || (crop.width && !crop.height)) {
    return true;
  }

  if (crop.unit === 'px') {
    return (
      crop.width / crop.aspect !== crop.height ||
      crop.height * crop.aspect !== crop.width ||
      crop.y + crop.height > imageHeight ||
      crop.x + crop.width > imageWidth
    );
  }

  const cropX = Math.round((imageWidth * (crop.x / 100)));
  const cropY = Math.round((imageHeight * (crop.y / 100)));
  const cropHeight = Math.round((imageHeight * (crop.height / 100)));
  const cropWidth = Math.round((imageWidth * (crop.width / 100)));

  return (
    cropWidth / crop.aspect !== cropHeight ||
    cropHeight * crop.aspect !== cropWidth ||
    cropY + crop.height > imageHeight ||
    cropX + crop.width > imageWidth
  );
}

function resolveCrop(crop, imageWidth, imageHeight) {
  if (crop && crop.aspect && isAspectInvalid(crop, imageWidth, imageHeight)) {
    return makeAspectCrop(crop, imageWidth, imageHeight);
  }

  return crop;
}

function containCrop(prevCrop, crop, imageWidth, imageHeight) {
  const contained = { ...crop };
  const isPixels = crop.unit === 'px';
  const imageMaxWidth = isPixels ? imageWidth : 100;
  const imageMaxHeight = isPixels ? imageHeight : 100;

  // Non-aspects are simple
  if (!crop.aspect) {
    if (crop.x < 0) {
      contained.x = 0;
      contained.width += crop.x;
    } else if ((crop.x + crop.width) > imageMaxWidth) {
      contained.width = (imageMaxWidth - crop.x);
    }

    if ((crop.y + crop.height) > imageMaxHeight) {
      contained.height = (imageMaxHeight - crop.y);
    }

    return contained;
  }

  let adjustedForX = false;

  if (crop.x < 0) {
    contained.x = 0;
    contained.width += crop.x;
    contained.height = contained.width / crop.aspect;
    adjustedForX = true;
  } else if ((crop.x + crop.width) > imageMaxWidth) {
    contained.width = (imageMaxWidth - crop.x);
    contained.height = contained.width / crop.aspect;
    adjustedForX = true;
  }

  // If sizing in up direction we need to pin Y at the point it
  // would be at the boundary.
  if (adjustedForX && prevCrop.y > contained.y) {
    contained.y = crop.y + (crop.height - contained.height);
  }

  let adjustedForY = false;

  if ((contained.y + contained.height) > imageMaxHeight) {
    contained.height = (imageMaxHeight - crop.y);
    contained.width = contained.height * crop.aspect;
    adjustedForY = true;
  }

  // If sizing in left direction we need to pin X at the point it
  // would be at the boundary.
  if (adjustedForY && prevCrop.x > contained.x) {
    contained.x = crop.x + (crop.width - contained.width);
  }

  return contained;
}

class ReactCrop extends PureComponent {
<<<<<<< HEAD
  window = null

  document = null
=======
  window = typeof window !== 'undefined' ? window : null

  document = typeof document !== 'undefined' ? document : null
>>>>>>> 47afb519

  state = {}

  componentDidMount() {
    if (!this.document) {
      return;
    }

    const options = passiveSupported ? { passive: false } : false;
    const doc = this.getDocument();

    doc.addEventListener('mousemove', this.onDocMouseTouchMove, options);
    doc.addEventListener('touchmove', this.onDocMouseTouchMove, options);

    doc.addEventListener('mouseup', this.onDocMouseTouchEnd, options);
    doc.addEventListener('touchend', this.onDocMouseTouchEnd, options);
    doc.addEventListener('touchcancel', this.onDocMouseTouchEnd, options);
  }

  componentWillUnmount() {
<<<<<<< HEAD
    const doc = this.getDocument();
    doc.removeEventListener('mousemove', this.onDocMouseTouchMove);
    doc.removeEventListener('touchmove', this.onDocMouseTouchMove);
=======
    if (!this.document) {
      return;
    }

    this.document.removeEventListener('mousemove', this.onDocMouseTouchMove);
    this.document.removeEventListener('touchmove', this.onDocMouseTouchMove);
>>>>>>> 47afb519

    doc.removeEventListener('mouseup', this.onDocMouseTouchEnd);
    doc.removeEventListener('touchend', this.onDocMouseTouchEnd);
    doc.removeEventListener('touchcancel', this.onDocMouseTouchEnd);
  }

  onCropMouseTouchDown = (e) => {
    const { crop, disabled } = this.props;

    if (disabled) {
      return;
    }

    e.preventDefault(); // Stop drag selection.

    const clientPos = getClientPos(e);

    // Focus for detecting keypress.
    this.componentRef.focus({ preventScroll: true });

    const { ord } = e.target.dataset;
    const xInversed = ord === 'nw' || ord === 'w' || ord === 'sw';
    const yInversed = ord === 'nw' || ord === 'n' || ord === 'ne';

    let cropOffset;

    if (crop.aspect) {
      cropOffset = this.getElementOffset(this.cropSelectRef);
    }

    this.evData = {
      clientStartX: clientPos.x,
      clientStartY: clientPos.y,
      cropStartWidth: crop.width,
      cropStartHeight: crop.height,
      cropStartX: xInversed ? (crop.x + crop.width) : crop.x,
      cropStartY: yInversed ? (crop.y + crop.height) : crop.y,
      xInversed,
      yInversed,
      xCrossOver: xInversed,
      yCrossOver: yInversed,
      startXCrossOver: xInversed,
      startYCrossOver: yInversed,
      isResize: e.target.dataset.ord,
      ord,
      cropOffset,
    };

    this.mouseDownOnCrop = true;
    this.setState({ cropIsActive: true });
  }

  onComponentMouseTouchDown = (e) => {
    const {
      crop,
      disabled,
      locked,
      keepSelection,
      onChange,
    } = this.props;

    if (e.target !== this.imageRef) {
      return;
    }

    if (disabled || locked || (keepSelection && isCropValid(crop))) {
      return;
    }

    e.preventDefault(); // Stop drag selection.

    const clientPos = getClientPos(e);

    // Focus for detecting keypress.
    this.componentRef.focus({ preventScroll: true });

    const imageOffset = this.getElementOffset(this.imageRef);
    const isPixels = !(crop && crop.unit !== 'px');
    const x = isPixels ? clientPos.x - imageOffset.left : ((clientPos.x - imageOffset.left) / this.imageRef.width) * 100;
    const y = isPixels ? clientPos.y - imageOffset.top : ((clientPos.y - imageOffset.top) / this.imageRef.height) * 100;

    const nextCrop = {
      unit: crop ? crop.unit : 'px',
      aspect: crop ? crop.aspect : undefined,
      x,
      y,
      width: 0,
      height: 0,
    };

    this.evData = {
      clientStartX: clientPos.x,
      clientStartY: clientPos.y,
      cropStartWidth: nextCrop.width,
      cropStartHeight: nextCrop.height,
      cropStartX: nextCrop.x,
      cropStartY: nextCrop.y,
      xInversed: false,
      yInversed: false,
      xCrossOver: false,
      yCrossOver: false,
      startXCrossOver: false,
      startYCrossOver: false,
      isResize: true,
      ord: 'nw',
    };

    this.mouseDownOnCrop = true;
    onChange(
      convertToPixelCrop(nextCrop, this.imageRef.width, this.imageRef.height),
      convertToPercentCrop(nextCrop, this.imageRef.width, this.imageRef.height),
    );
    this.setState({ cropIsActive: true, newCropIsBeingDrawn: true });
  }

  onDocMouseTouchMove = (e) => {
    const {
      crop,
      disabled,
      onChange,
      onDragStart,
    } = this.props;

    if (disabled) {
      return;
    }

    if (!this.mouseDownOnCrop) {
      return;
    }

    e.preventDefault(); // Stop drag selection.

    if (!this.dragStarted) {
      this.dragStarted = true;
      onDragStart(e);
    }

    const { evData } = this;
    const clientPos = getClientPos(e);

    if (evData.isResize && crop.aspect && evData.cropOffset) {
      clientPos.y = this.straightenYPath(clientPos.x);
    }

    evData.xDiff = clientPos.x - evData.clientStartX;
    evData.xDiffPc = (evData.xDiff / this.imageRef.width) * 100;
    evData.yDiff = clientPos.y - evData.clientStartY;
    evData.yDiffPc = (evData.yDiff / this.imageRef.height) * 100;

    let nextCrop;

    if (evData.isResize) {
      nextCrop = this.resizeCrop();
    } else {
      nextCrop = this.dragCrop();
    }

    if (nextCrop !== crop) {
      onChange(
        convertToPixelCrop(nextCrop, this.imageRef.width, this.imageRef.height),
        convertToPercentCrop(nextCrop, this.imageRef.width, this.imageRef.height),
      );
    }
  }

  onComponentKeyDown = (e) => {
    const {
      crop,
      disabled,
      onChange,
      onComplete,
    } = this.props;

    if (disabled) {
      return;
    }

    const keyCode = e.which;
    let nudged = false;

    if (!isCropValid(crop)) {
      return;
    }

    const nextCrop = this.makeNewCrop();

    if (keyCode === ReactCrop.arrowKey.left) {
      nextCrop.x -= ReactCrop.nudgeStep;
      nudged = true;
    } else if (keyCode === ReactCrop.arrowKey.right) {
      nextCrop.x += ReactCrop.nudgeStep;
      nudged = true;
    } else if (keyCode === ReactCrop.arrowKey.up) {
      nextCrop.y -= ReactCrop.nudgeStep;
      nudged = true;
    } else if (keyCode === ReactCrop.arrowKey.down) {
      nextCrop.y += ReactCrop.nudgeStep;
      nudged = true;
    }

    if (nudged) {
      e.preventDefault(); // Stop drag selection.

      if (nextCrop.unit === 'px') {
        nextCrop.x = clamp(nextCrop.x, 0, this.imageRef.width - nextCrop.width);
        nextCrop.y = clamp(nextCrop.y, 0, this.imageRef.height - nextCrop.height);
      } else {
        nextCrop.x = clamp(nextCrop.x, 0, 100);
        nextCrop.y = clamp(nextCrop.y, 0, 100);
      }

      const pixelCrop = convertToPixelCrop(nextCrop, this.imageRef.width, this.imageRef.height);
      const percentCrop = convertToPercentCrop(nextCrop, this.imageRef.width, this.imageRef.height);
      onChange(pixelCrop, percentCrop);
      onComplete(pixelCrop, percentCrop);
    }
  }

  onDocMouseTouchEnd = (e) => {
    const {
      crop,
      disabled,
      onComplete,
      onDragEnd,
    } = this.props;

    if (disabled) {
      return;
    }

    if (this.mouseDownOnCrop) {
      this.mouseDownOnCrop = false;
      this.dragStarted = false;
      onDragEnd(e);
      onComplete(
        convertToPixelCrop(crop, this.imageRef.width, this.imageRef.height),
        convertToPercentCrop(crop, this.imageRef.width, this.imageRef.height),
      );
      this.setState({ cropIsActive: false, newCropIsBeingDrawn: false });
    }
  }

  onImageLoad(image) {
    const {
      onComplete,
      onChange,
      onImageLoaded,
    } = this.props;

    const crop = this.makeNewCrop();
    const resolvedCrop = resolveCrop(crop, image.width, image.height);

    // Return false from onImageLoaded if you set the crop with setState in there as otherwise
    // the subsequent onChange + onComplete will not have your updated crop.
    const res = onImageLoaded(image);

    if (res !== false) {
      const pixelCrop = convertToPixelCrop(resolvedCrop, image.width, image.height);
      const percentCrop = convertToPercentCrop(resolvedCrop, image.width, image.height);
      onChange(pixelCrop, percentCrop);
      onComplete(pixelCrop, percentCrop);
    }
  }

  getDocument() {
    return this.document || document || {};
  }

  getWindow() {
    return this.window || window || {};
  }

  getDocumentOffset() {
    const {clientTop:top = 0, clientLeft:left = 0} = this.getDocument().documentElement || {};
    return { top, left };
  }

  getWindowOffset() {
    const {pageYOffset:top = 0, pageXOffset:left = 0} = this.getWindow();
    return { top, left };
  }

  getElementOffset(el) {
    const rect = el.getBoundingClientRect();
    const doc = this.getDocumentOffset();
    const win = this.getWindowOffset();

    const top = (rect.top + win.top) - doc.top;
    const left = (rect.left + win.left) - doc.left;

    return { top, left };
  }

  getCropStyle() {
    const crop = this.makeNewCrop();

    return {
      top: `${crop.y}${crop.unit}`,
      left: `${crop.x}${crop.unit}`,
      width: `${crop.width}${crop.unit}`,
      height: `${crop.height}${crop.unit}`,
    };
  }

  getLimits() {
    const {
      crop,
      minWidth,
      maxWidth,
      minHeight,
      maxHeight,
    } = this.props;

    if (crop.unit === 'px') {
      return {
        minWidth,
        maxWidth,
        minHeight,
        maxHeight,
      };
    }

    // Convert (min/max is in pixels since v7).
    return {
      minWidth: minWidth / this.imageRef.width * 100,
      maxWidth: maxWidth / this.imageRef.width * 100,
      minHeight: minHeight / this.imageRef.height * 100,
      maxHeight: maxHeight / this.imageRef.height * 100,
    };
  }

  getNewSize() {
    const { crop } = this.props;
    const { evData } = this;
    const isPixels = crop.unit === 'px';
    const imageWidth = this.imageRef.width;
    const imageHeight = this.imageRef.height;
    const limits = this.getLimits();

    // New width.
    let newWidth = isPixels ? evData.cropStartWidth + evData.xDiff : evData.cropStartWidth + evData.xDiffPc;

    if (evData.xCrossOver) {
      newWidth = Math.abs(newWidth);
    }

    newWidth = clamp(newWidth, limits.minWidth, limits.maxWidth || imageWidth);

    // New height.
    let newHeight;

    if (crop.aspect) {
      newHeight = newWidth / crop.aspect;
    } else {
      newHeight = isPixels ?
        evData.cropStartHeight + evData.yDiff :
        evData.cropStartHeight + evData.yDiffPc;
    }

    if (evData.yCrossOver) {
      // Cap if polarity is inversed and the height fills the y space.
      newHeight = Math.min(Math.abs(newHeight), evData.cropStartY);
    }

    newHeight = clamp(newHeight, limits.minHeight, limits.maxHeight || imageHeight);

    if (crop.aspect) {
      newWidth = clamp(newHeight * crop.aspect, 0, imageWidth);
    }

    return {
      width: newWidth,
      height: newHeight,
    };
  }

  dragCrop() {
    const nextCrop = this.makeNewCrop();
    const { evData } = this;

    if (nextCrop.unit === 'px') {
      nextCrop.x = clamp(evData.cropStartX + evData.xDiff, 0, this.imageRef.width - nextCrop.width);
      nextCrop.y = clamp(evData.cropStartY + evData.yDiff, 0, this.imageRef.height - nextCrop.height);
    } else {
      nextCrop.x = clamp(evData.cropStartX + evData.xDiffPc, 0, 100 - nextCrop.width);
      nextCrop.y = clamp(evData.cropStartY + evData.yDiffPc, 0, 100 - nextCrop.height);
    }

    return nextCrop;
  }

  resizeCrop() {
    const { evData } = this;
    const nextCrop = this.makeNewCrop();
    const { ord } = evData;

    // On the inverse change the diff so it's the same and
    // the same algo applies.
    if (evData.xInversed) {
      evData.xDiff -= evData.cropStartWidth * 2;
      evData.xDiffPc -= evData.cropStartWidth * 2;
    }
    if (evData.yInversed) {
      evData.yDiff -= evData.cropStartHeight * 2;
      evData.yDiffPc -= evData.cropStartHeight * 2;
    }

    // New size.
    const newSize = this.getNewSize();

    // Adjust x/y to give illusion of 'staticness' as width/height is increased
    // when polarity is inversed.
    let newX = evData.cropStartX;
    let newY = evData.cropStartY;

    if (evData.xCrossOver) {
      newX = nextCrop.x + (nextCrop.width - newSize.width);
    }

    if (evData.yCrossOver) {
      // This not only removes the little "shake" when inverting at a diagonal, but for some
      // reason y was way off at fast speeds moving sw->ne with fixed aspect only, I couldn't
      // figure out why.
      if (evData.lastYCrossover === false) {
        newY = nextCrop.y - newSize.height;
      } else {
        newY = nextCrop.y + (nextCrop.height - newSize.height);
      }
    }

    const containedCrop = containCrop(this.props.crop, {
      unit: nextCrop.unit,
      x: newX,
      y: newY,
      width: newSize.width,
      height: newSize.height,
      aspect: nextCrop.aspect,
    }, this.imageRef.width, this.imageRef.height);

    // Apply x/y/width/height changes depending on ordinate (fixed aspect always applies both).
    if (nextCrop.aspect || ReactCrop.xyOrds.indexOf(ord) > -1) {
      nextCrop.x = containedCrop.x;
      nextCrop.y = containedCrop.y;
      nextCrop.width = containedCrop.width;
      nextCrop.height = containedCrop.height;
    } else if (ReactCrop.xOrds.indexOf(ord) > -1) {
      nextCrop.x = containedCrop.x;
      nextCrop.width = containedCrop.width;
    } else if (ReactCrop.yOrds.indexOf(ord) > -1) {
      nextCrop.y = containedCrop.y;
      nextCrop.height = containedCrop.height;
    }

    evData.lastYCrossover = evData.yCrossOver;
    this.crossOverCheck();

    return nextCrop;
  }

  straightenYPath(clientX) {
    const { evData } = this;
    const { ord } = evData;
    const { cropOffset, cropStartWidth, cropStartHeight } = evData;
    let k;
    let d;

    if (ord === 'nw' || ord === 'se') {
      k = cropStartHeight / cropStartWidth;
      d = cropOffset.top - (cropOffset.left * k);
    } else {
      k = -cropStartHeight / cropStartWidth;
      d = cropOffset.top + (cropStartHeight - (cropOffset.left * k));
    }

    return (k * clientX) + d;
  }

  createCropSelection() {
    const { disabled, locked, renderSelectionAddon } = this.props;
    const style = this.getCropStyle();

    return (
      <div
        ref={(n) => { this.cropSelectRef = n; }}
        style={style}
        className="ReactCrop__crop-selection"
        onMouseDown={this.onCropMouseTouchDown}
        onTouchStart={this.onCropMouseTouchDown}
        role="presentation"
      >
        {!disabled && !locked && (
          <div className="ReactCrop__drag-elements">
            <div className="ReactCrop__drag-bar ord-n" data-ord="n" />
            <div className="ReactCrop__drag-bar ord-e" data-ord="e" />
            <div className="ReactCrop__drag-bar ord-s" data-ord="s" />
            <div className="ReactCrop__drag-bar ord-w" data-ord="w" />

            <div className="ReactCrop__drag-handle ord-nw" data-ord="nw" />
            <div className="ReactCrop__drag-handle ord-n" data-ord="n" />
            <div className="ReactCrop__drag-handle ord-ne" data-ord="ne" />
            <div className="ReactCrop__drag-handle ord-e" data-ord="e" />
            <div className="ReactCrop__drag-handle ord-se" data-ord="se" />
            <div className="ReactCrop__drag-handle ord-s" data-ord="s" />
            <div className="ReactCrop__drag-handle ord-sw" data-ord="sw" />
            <div className="ReactCrop__drag-handle ord-w" data-ord="w" />
          </div>
        )}
        {renderSelectionAddon && renderSelectionAddon(this.state)}
      </div>
    );
  }

  makeNewCrop() {
    return {
      ...ReactCrop.defaultCrop,
      ...this.props.crop,
    };
  }

  crossOverCheck() {
    const { evData } = this;
    let xDiffNorm;
    let yDiffNorm;

    if (this.props.crop.unit === 'px') {
      xDiffNorm = evData.xDiff;
      yDiffNorm = evData.yDiff;
    } else {
      xDiffNorm = evData.xDiffPc;
      yDiffNorm = evData.yDiffPc;
    }

    if ((!evData.xCrossOver && -Math.abs(evData.cropStartWidth) - xDiffNorm >= 0) ||
      (evData.xCrossOver && -Math.abs(evData.cropStartWidth) - xDiffNorm <= 0)) {
      evData.xCrossOver = !evData.xCrossOver;
    }

    if ((!evData.yCrossOver && -Math.abs(evData.cropStartHeight) - yDiffNorm >= 0) ||
      (evData.yCrossOver && -Math.abs(evData.cropStartHeight) - yDiffNorm <= 0)) {
      evData.yCrossOver = !evData.yCrossOver;
    }

    const swapXOrd = evData.xCrossOver !== evData.startXCrossOver;
    const swapYOrd = evData.yCrossOver !== evData.startYCrossOver;

    evData.inversedXOrd = swapXOrd ? inverseOrd(evData.ord) : false;
    evData.inversedYOrd = swapYOrd ? inverseOrd(evData.ord) : false;
  }

  render() {
    const {
      children,
      className,
      crossorigin,
      crop,
      disabled,
      locked,
      imageAlt,
      onImageError,
      src,
      style,
      imageStyle,
    } = this.props;
    const { cropIsActive, newCropIsBeingDrawn } = this.state;
    const cropSelection = (isCropValid(crop) && this.imageRef) ? this.createCropSelection() : null;

    const componentClasses = clsx('ReactCrop', className, {
      'ReactCrop--active': cropIsActive,
      'ReactCrop--disabled': disabled,
      'ReactCrop--locked': locked,
      'ReactCrop--new-crop': newCropIsBeingDrawn,
      'ReactCrop--fixed-aspect': crop && crop.aspect,
      // In this case we have to shadow the image, since the box-shadow on the crop won't work.
      'ReactCrop--crop-invisible': crop && cropIsActive && (!crop.width || !crop.height),
    });

    return (
      <div
        ref={(n) => { this.componentRef = n; }}
        className={componentClasses}
        style={style}
        onTouchStart={this.onComponentMouseTouchDown}
        onMouseDown={this.onComponentMouseTouchDown}
        role="presentation"
        tabIndex={1}
        onKeyDown={this.onComponentKeyDown}
      >
        <img
          ref={(n) => { this.imageRef = n; }}
          crossOrigin={crossorigin}
          className="ReactCrop__image"
          style={imageStyle}
          src={src}
          onLoad={e => this.onImageLoad(e.target)}
          onError={onImageError}
          alt={imageAlt}
        />
        {children}
        {cropSelection}
      </div>
    );
  }
}

ReactCrop.xOrds = ['e', 'w'];
ReactCrop.yOrds = ['n', 's'];
ReactCrop.xyOrds = ['nw', 'ne', 'se', 'sw'];

ReactCrop.arrowKey = {
  left: 37,
  up: 38,
  right: 39,
  down: 40,
};

ReactCrop.nudgeStep = 0.2;

ReactCrop.defaultCrop = {
  x: 0,
  y: 0,
  width: 0,
  height: 0,
  unit: 'px',
};

ReactCrop.propTypes = {
  className: PropTypes.string,
  crossorigin: PropTypes.string,
  children: PropTypes.oneOfType([
    PropTypes.arrayOf(PropTypes.node),
    PropTypes.node,
  ]),
  crop: PropTypes.shape({
    aspect: PropTypes.number,
    x: PropTypes.number,
    y: PropTypes.number,
    width: PropTypes.number,
    height: PropTypes.number,
    unit: PropTypes.oneOf(['px', '%']),
  }),
  disabled: PropTypes.bool,
  locked: PropTypes.bool,
  imageAlt: PropTypes.string,
  imageStyle: PropTypes.shape({}),
  keepSelection: PropTypes.bool,
  minWidth: PropTypes.number,
  minHeight: PropTypes.number,
  maxWidth: PropTypes.number,
  maxHeight: PropTypes.number,
  onChange: PropTypes.func.isRequired,
  onImageError: PropTypes.func,
  onComplete: PropTypes.func,
  onImageLoaded: PropTypes.func,
  onDragStart: PropTypes.func,
  onDragEnd: PropTypes.func,
  src: PropTypes.string.isRequired,
  style: PropTypes.shape({}),
  renderSelectionAddon: PropTypes.func,
};

ReactCrop.defaultProps = {
  className: undefined,
  crop: undefined,
  crossorigin: undefined,
  disabled: false,
  locked: false,
  imageAlt: '',
  maxWidth: undefined,
  maxHeight: undefined,
  minWidth: 0,
  minHeight: 0,
  keepSelection: false,
  onComplete: () => {},
  onImageError: () => {},
  onImageLoaded: () => {},
  onDragStart: () => {},
  onDragEnd: () => {},
  children: undefined,
  style: undefined,
  imageStyle: undefined,
  renderSelectionAddon: undefined,
};

export {
  ReactCrop as default,
  ReactCrop as Component,
  makeAspectCrop,
  containCrop,
};<|MERGE_RESOLUTION|>--- conflicted
+++ resolved
@@ -221,15 +221,9 @@
 }
 
 class ReactCrop extends PureComponent {
-<<<<<<< HEAD
-  window = null
-
-  document = null
-=======
   window = typeof window !== 'undefined' ? window : null
 
   document = typeof document !== 'undefined' ? document : null
->>>>>>> 47afb519
 
   state = {}
 
@@ -250,19 +244,10 @@
   }
 
   componentWillUnmount() {
-<<<<<<< HEAD
     const doc = this.getDocument();
     doc.removeEventListener('mousemove', this.onDocMouseTouchMove);
     doc.removeEventListener('touchmove', this.onDocMouseTouchMove);
-=======
-    if (!this.document) {
-      return;
-    }
-
-    this.document.removeEventListener('mousemove', this.onDocMouseTouchMove);
-    this.document.removeEventListener('touchmove', this.onDocMouseTouchMove);
->>>>>>> 47afb519
-
+    
     doc.removeEventListener('mouseup', this.onDocMouseTouchEnd);
     doc.removeEventListener('touchend', this.onDocMouseTouchEnd);
     doc.removeEventListener('touchcancel', this.onDocMouseTouchEnd);
