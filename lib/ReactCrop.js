--- conflicted
+++ resolved
@@ -242,13 +242,8 @@
 
     const clientPos = getClientPos(e);
 
-<<<<<<< HEAD
-    // Focus for detecting keypress. FIXME: removed focus since it scrolls our focused element
-    // this.componentRef.focus();
-=======
     // Focus for detecting keypress.
     this.componentRef.focus({ preventScroll: true });
->>>>>>> d2bb7445
 
     const { ord } = e.target.dataset;
     const xInversed = ord === 'nw' || ord === 'w' || ord === 'sw';
@@ -303,13 +298,8 @@
 
     const clientPos = getClientPos(e);
 
-<<<<<<< HEAD
-    // Focus for detecting keypress. FIXME: removed focus since it scrolls our focused element
-    // this.componentRef.focus();
-=======
     // Focus for detecting keypress.
     this.componentRef.focus({ preventScroll: true });
->>>>>>> d2bb7445
 
     const imageOffset = this.getElementOffset(this.imageRef);
     const isPixels = !(crop && crop.unit !== 'px');
@@ -356,6 +346,7 @@
       disabled,
       onChange,
       onDragStart,
+      rotation,
     } = this.props;
 
     if (disabled) {
@@ -380,22 +371,14 @@
       clientPos.y = this.straightenYPath(clientPos.x);
     }
 
-<<<<<<< HEAD
-    const {rotation} = this.props;
     const newRotation = rotation < 0 ? 360 + rotation : rotation;
     const factor = (newRotation < 90 || newRotation > 270) ? 1 : -1;
 
-    const xDiffPx = factor * (clientPos.x - evData.clientStartX);
-    evData.xDiffPc = (xDiffPx / this.imageRef.width) * 100;
-
-    const yDiffPx = factor * (clientPos.y - evData.clientStartY);
-    evData.yDiffPc = (yDiffPx / this.imageRef.height) * 100;
-=======
-    evData.xDiff = clientPos.x - evData.clientStartX;
+    evData.xDiff = factor * (clientPos.x - evData.clientStartX);
     evData.xDiffPc = (evData.xDiff / this.imageRef.width) * 100;
-    evData.yDiff = clientPos.y - evData.clientStartY;
+
+    evData.yDiff = factor * (clientPos.y - evData.clientStartY);
     evData.yDiffPc = (evData.yDiff / this.imageRef.height) * 100;
->>>>>>> d2bb7445
 
     let nextCrop;
 
@@ -418,7 +401,7 @@
       crop,
       disabled,
       onChange,
-      onComplete
+      onComplete,
     } = this.props;
 
     if (disabled) {
@@ -788,55 +771,20 @@
       crossorigin,
       crop,
       disabled,
-<<<<<<< HEAD
+      locked,
       isFlipped,
-=======
-      locked,
->>>>>>> d2bb7445
+      onImageError,
       imageAlt,
-      onImageError,
       src,
       style,
       imageStyle,
     } = this.props;
-<<<<<<< HEAD
-    const { cropIsActive } = this.state;
-    let cropSelection;
-    const styles = {};
-
-    if (isFlipped) {
-      styles.transform = 'scaleX(-1)';
-    }
-
-    if (isCropValid(crop)) {
-      cropSelection = this.createCropSelection();
-    }
-
-    const componentClasses = ['ReactCrop'];
-
-    if (cropIsActive) {
-      componentClasses.push('ReactCrop--active');
-    }
-
-    if (crop) {
-      if (crop.aspect) {
-        componentClasses.push('ReactCrop--fixed-aspect');
-      }
-
-      // In this case we have to shadow the image, since the box-shadow
-      // on the crop won't work.
-      if (cropIsActive && (!crop.width || !crop.height)) {
-        componentClasses.push('ReactCrop--crop-invisible');
-      }
-    }
-
-    if (disabled) {
-      componentClasses.push('ReactCrop--disabled');
-    }
-=======
     const { cropIsActive, newCropIsBeingDrawn } = this.state;
     const cropSelection = (isCropValid(crop) && this.imageRef) ? this.createCropSelection() : null;
-
+    const styles = {
+      ...imageStyle,
+      transform: `${isFlipped ? 'scaleX(-1)' : ''}`,
+    };
     const componentClasses = clsx('ReactCrop', className, {
       'ReactCrop--active': cropIsActive,
       'ReactCrop--disabled': disabled,
@@ -846,7 +794,6 @@
       // In this case we have to shadow the image, since the box-shadow on the crop won't work.
       'ReactCrop--crop-invisible': crop && cropIsActive && (!crop.width || !crop.height),
     });
->>>>>>> d2bb7445
 
     return (
       <div
@@ -863,12 +810,11 @@
           ref={(n) => { this.imageRef = n; }}
           crossOrigin={crossorigin}
           className="ReactCrop__image"
-          style={imageStyle}
+          style={styles}
           src={src}
           onLoad={e => this.onImageLoad(e.target)}
           onError={onImageError}
           alt={imageAlt}
-          style={styles}
         />
         {children}
         {cropSelection}
@@ -928,20 +874,11 @@
   onImageLoaded: PropTypes.func,
   onDragStart: PropTypes.func,
   onDragEnd: PropTypes.func,
-<<<<<<< HEAD
-  disabled: PropTypes.bool,
-  crossorigin: PropTypes.string,
-  rotation: PropTypes.number,
-  isFlipped: PropTypes.bool,
-  children: PropTypes.oneOfType([
-    PropTypes.arrayOf(PropTypes.node),
-    PropTypes.node,
-  ]),
-=======
   src: PropTypes.string.isRequired,
   style: PropTypes.shape({}),
   renderSelectionAddon: PropTypes.func,
->>>>>>> d2bb7445
+  rotation: PropTypes.number,
+  isFlipped: PropTypes.bool,
 };
 
 ReactCrop.defaultProps = {
