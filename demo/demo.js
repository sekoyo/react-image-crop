--- conflicted
+++ resolved
@@ -14,15 +14,7 @@
     src: null,
     crop: {
       unit: 'pc',
-      x: 10,
-      y: 10,
-<<<<<<< HEAD
-      aspect: 1,
-      width: 50,
-      height: 50,
-=======
       aspect: 16 / 9,
->>>>>>> f1763a72
     },
   }
 
@@ -48,8 +40,8 @@
 
   onCropChange = (crop, percentCrop) => {
     // console.log('onCropChange', crop, percentCrop);
-    // this.setState({ crop: percentCrop });
-    this.setState({ crop });
+    this.setState({ crop: percentCrop });
+    // this.setState({ crop });
   }
 
   onDragStart = () => {
